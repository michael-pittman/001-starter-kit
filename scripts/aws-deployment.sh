#!/bin/bash

# =============================================================================
# GeuseMaker - AWS Deployment Automation
# =============================================================================
# This script automates the complete deployment of the AI starter kit on AWS
# Features: EFS setup, GPU instances, cost optimization, monitoring
# Intelligent AMI and Instance Selection: Automatically selects best price/performance
# Deep Learning AMIs: Pre-configured NVIDIA drivers, Docker GPU runtime, CUDA toolkit
# Cost Optimization: 70% savings with spot instances + intelligent configuration selection
# =============================================================================

# Check if running under bash (required for associative arrays)
if [ -z "${BASH_VERSION:-}" ]; then
    echo "Error: This script requires bash to run properly."
    echo "Please run: bash $0 $*"
    echo "Or make the script executable and ensure it uses the bash shebang."
    exit 1
fi

# =============================================================================
# CLEANUP ON FAILURE HANDLER
# =============================================================================

# Global flag to track if cleanup should run
CLEANUP_ON_FAILURE="${CLEANUP_ON_FAILURE:-true}"
RESOURCES_CREATED=false
STACK_NAME=""

cleanup_on_failure() {
    local exit_code=$?
    if [ "$CLEANUP_ON_FAILURE" = "true" ] && [ "$RESOURCES_CREATED" = "true" ] && [ $exit_code -ne 0 ] && [ -n "$STACK_NAME" ]; then
        echo "━━━━━━━━━━━━━━━━━━━━━━━━━━━━━━━━━━━━━━━━━━━━━━━━━━━━━━━━━━━━━━━━━━━━━━━━━━━━━━"
        error "🚨 Deployment failed! Running automatic cleanup for stack: $STACK_NAME"
        echo "━━━━━━━━━━━━━━━━━━━━━━━━━━━━━━━━━━━━━━━━━━━━━━━━━━━━━━━━━━━━━━━━━━━━━━━━━━━━━━"
        
        # Get script directory
        local script_dir="$(cd "$(dirname "${BASH_SOURCE[0]}")" && pwd)"
        
        # Use cleanup script if available
        if [ -f "$script_dir/cleanup-stack.sh" ]; then
            log "Using cleanup script to remove resources..."
            "$script_dir/cleanup-stack.sh" "$STACK_NAME" || true
        else
            log "Running manual cleanup..."
            # Basic manual cleanup
            aws ec2 describe-instances --filters "Name=tag:Stack,Values=$STACK_NAME" --query 'Reservations[].Instances[].[InstanceId]' --output text | while read -r instance_id; do
                if [ -n "$instance_id" ] && [ "$instance_id" != "None" ]; then
                    aws ec2 terminate-instances --instance-ids "$instance_id" --region "${AWS_REGION:-us-east-1}" || true
                    log "Terminated instance: $instance_id"
                fi
            done
        fi
        
        echo "━━━━━━━━━━━━━━━━━━━━━━━━━━━━━━━━━━━━━━━━━━━━━━━━━━━━━━━━━━━━━━━━━━━━━━━━━━━━━━"
        warning "💡 To disable automatic cleanup, set CLEANUP_ON_FAILURE=false"
        echo "━━━━━━━━━━━━━━━━━━━━━━━━━━━━━━━━━━━━━━━━━━━━━━━━━━━━━━━━━━━━━━━━━━━━━━━━━━━━━━"
    fi
}

# Register cleanup handler
trap cleanup_on_failure EXIT

# Note: Converted to work with bash 3.2+ (compatible with macOS default bash)

set -euo pipefail

# Load security validation library
SCRIPT_DIR="$(cd "$(dirname "${BASH_SOURCE[0]}")" && pwd)"
if [[ -f "$SCRIPT_DIR/security-validation.sh" ]]; then
    source "$SCRIPT_DIR/security-validation.sh"
else
    echo "Warning: Security validation library not found at $SCRIPT_DIR/security-validation.sh"
fi

# Colors for output
RED='\033[0;31m'
GREEN='\033[0;32m'
YELLOW='\033[0;33m'
BLUE='\033[0;34m'
PURPLE='\033[0;35m'
CYAN='\033[0;36m'
NC='\033[0m' # No Color

# Configuration
AWS_REGION="${AWS_REGION:-us-east-1}"
INSTANCE_TYPE="${INSTANCE_TYPE:-auto}"  # Changed to auto-selection
MAX_SPOT_PRICE="${MAX_SPOT_PRICE:-2.00}"  # Increased for G5 instances
KEY_NAME="${KEY_NAME:-GeuseMaker-key}"
STACK_NAME="${STACK_NAME:-GeuseMaker}"
PROJECT_NAME="${PROJECT_NAME:-GeuseMaker}"
ENABLE_CROSS_REGION="${ENABLE_CROSS_REGION:-false}"  # Cross-region analysis
USE_LATEST_IMAGES="${USE_LATEST_IMAGES:-true}"  # Use latest Docker images by default
SETUP_ALB="${SETUP_ALB:-false}"  # Setup Application Load Balancer
SETUP_CLOUDFRONT="${SETUP_CLOUDFRONT:-false}"  # Setup CloudFront distribution

# =============================================================================
# GPU INSTANCE AND AMI CONFIGURATION MATRIX
# =============================================================================

# Dynamic AMI Discovery System
# =============================================================================
# Replaces hardcoded AMI IDs with intelligent discovery based on:
# - Architecture (x86_64/arm64) compatibility with instance type
# - Latest AWS Deep Learning AMI with GPU support
# - Regional availability and validation

# Cache for AMI discovery to avoid repeated API calls
# AMI_CACHE will be handled with string concatenation for bash 3.2 compatibility

discover_latest_deep_learning_ami() {
    local instance_type="$1"
    local region="${2:-$AWS_REGION}"
    local architecture
    
    # Determine architecture based on instance type
    case "$instance_type" in
        g4dn.*|g4ad.*|g5.*|p3.*|p4.*) architecture="x86_64" ;;
        g5g.*|c6g.*|c7g.*|m6g.*|m7g.*|r6g.*|r7g.*) architecture="arm64" ;;
        *) 
            error "Unsupported instance type for GPU workloads: $instance_type"
            return 1
            ;;
    esac
    
    # Check cache first
    local cache_key="${instance_type}_${region}_${architecture}"
    if [[ -n "${AMI_CACHE[$cache_key]:-}" ]]; then
        echo "${AMI_CACHE[$cache_key]}"
        return 0
    fi
    
    log "🔍 Discovering latest Deep Learning AMI for $instance_type ($architecture) in $region..."
    
    # Define AMI name patterns based on architecture and requirements
    local ami_name_patterns=()
    if [[ "$architecture" == "x86_64" ]]; then
        ami_name_patterns=(
            "Deep Learning AMI GPU PyTorch*Ubuntu*"
            "Deep Learning AMI GPU TensorFlow*Ubuntu*"
            "Deep Learning AMI (Ubuntu*)*GPU*"
            "aws-deep-learning-ami-gpu-*ubuntu*"
        )
    else
        ami_name_patterns=(
            "Deep Learning AMI GPU PyTorch*Ubuntu*ARM64*"
            "Deep Learning AMI GPU*ARM64*Ubuntu*"
            "aws-deep-learning-ami-gpu-*ubuntu*arm64*"
        )
    fi
    
    local best_ami=""
    local best_date=""
    
    # Try each AMI name pattern until we find a suitable AMI
    for pattern in "${ami_name_patterns[@]}"; do
        info "  Searching for pattern: $pattern"
        
        # Query AWS for AMIs matching the pattern
        local ami_info=$(aws ec2 describe-images \
            --region "$region" \
            --owners amazon \
            --filters \
                "Name=name,Values=$pattern" \
                "Name=architecture,Values=$architecture" \
                "Name=virtualization-type,Values=hvm" \
                "Name=root-device-type,Values=ebs" \
                "Name=state,Values=available" \
            --query 'Images[*].[ImageId,Name,CreationDate,Description]' \
            --output text 2>/dev/null || continue)
        
        if [[ -n "$ami_info" ]]; then
            # Parse results and find the most recent AMI
            while IFS=$'\t' read -r ami_id ami_name creation_date description; do
                # Validate this is a proper GPU-enabled Deep Learning AMI
                if [[ "$ami_name" == *"GPU"* ]] && [[ "$description" == *"GPU"* || "$description" == *"CUDA"* || "$description" == *"NVIDIA"* ]]; then
                    # Compare dates to find the newest
                    if [[ -z "$best_date" ]] || [[ "$creation_date" > "$best_date" ]]; then
                        best_ami="$ami_id"
                        best_date="$creation_date"
                        info "  ✓ Found candidate: $ami_id ($ami_name, $creation_date)"
                    fi
                fi
            done <<< "$ami_info"
            
            # If we found a good AMI with this pattern, we can stop searching
            if [[ -n "$best_ami" ]]; then
                break
            fi
        fi
    done
    
    if [[ -z "$best_ami" ]]; then
        warning "⚠️  No suitable Deep Learning AMI found via automatic discovery"
        
        # Fallback: Use fallback AMI IDs based on region and architecture
        case "${region}_${architecture}" in
            # US East 1 (Virginia) - most comprehensive AMI selection
            "us-east-1_x86_64") best_ami="ami-0c02fb55956c7d316" ;;
            "us-east-1_arm64") best_ami="ami-0c7217cdde317cfec" ;;
            
            # US West 2 (Oregon) - popular for ML workloads
            "us-west-2_x86_64") best_ami="ami-013168dc3850ef002" ;;
            "us-west-2_arm64") best_ami="ami-0c5204531f5e0dc35" ;;
            
            # EU West 1 (Ireland) - European ML hub
            "eu-west-1_x86_64") best_ami="ami-0a8e758f5e873d1c1" ;;
            "eu-west-1_arm64") best_ami="ami-0d71ea30463e0ff8d" ;;
            
            # Asia Pacific (Tokyo) - Asian region option
            "ap-northeast-1_x86_64") best_ami="ami-0bcc04cc58d71a388" ;;
            "ap-northeast-1_arm64") best_ami="ami-0f36dcfcc94112ea1" ;;
            
            *)
                error "❌ No fallback AMI available for region $region with architecture $architecture"
                return 1
                ;;
        esac
        
        warning "🔄 Using fallback AMI: $best_ami"
    fi
    
    # Validate the AMI exists and is available
    if ! verify_ami_availability "$best_ami" "$region"; then
        error "❌ Selected AMI $best_ami is not available in region $region"
        return 1
    fi
    
    # Cache the result
    AMI_CACHE[$cache_key]="$best_ami"
    
    success "✅ Selected AMI: $best_ami (region: $region, arch: $architecture)"
    echo "$best_ami"
    return 0
}

# Enhanced GPU configuration function with dynamic AMI discovery
get_gpu_config() {
    local key="$1"
    local instance_type region
    
    # Parse the key to extract instance type and region info
    case "$key" in
        *_primary|*_secondary)
            # Extract instance type (remove suffix)
            instance_type="${key%_*}"
            ;;
        *)
            # Direct instance type
            instance_type="$key"
            ;;
    esac
    
    # Use current region or default
    region="${AWS_REGION:-us-east-1}"
    
    # Discover and return the appropriate AMI
    discover_latest_deep_learning_ami "$instance_type" "$region"
}

# Instance type specifications
# Function to get instance specs (replaces associative array for bash 3.2 compatibility)
get_instance_specs() {
    local key="$1"
    case "$key" in
        "g4dn.xlarge") echo "4:16:1:T4:Intel:125GB" ;;     # vCPUs:RAM:GPUs:GPU_Type:CPU_Arch:Storage
        "g4dn.2xlarge") echo "8:32:1:T4:Intel:225GB" ;;
        "g5g.xlarge") echo "4:8:1:T4G:ARM:125GB" ;;
        "g5g.2xlarge") echo "8:16:1:T4G:ARM:225GB" ;;
        *) echo "" ;;  # Return empty string for unknown keys
    esac
}

# Performance scoring (higher = better)
# Function to get performance scores (replaces associative array for bash 3.2 compatibility)
get_performance_score() {
    local key="$1"
    case "$key" in
        "g4dn.xlarge") echo "70" ;;
        "g4dn.2xlarge") echo "85" ;;
        "g5g.xlarge") echo "65" ;;      # ARM may have compatibility considerations
        "g5g.2xlarge") echo "80" ;;
        *) echo "0" ;;  # Return 0 for unknown keys
    esac
}

# =============================================================================
# UTILITY FUNCTIONS
# =============================================================================

log() {
    echo -e "${BLUE}[$(date +'%Y-%m-%d %H:%M:%S')] $1${NC}" >&2
}

error() {
    echo -e "${RED}[ERROR] $1${NC}" >&2
}

success() {
    echo -e "${GREEN}[SUCCESS] $1${NC}" >&2
}

warning() {
    echo -e "${YELLOW}[WARNING] $1${NC}" >&2
}

info() {
    echo -e "${CYAN}[INFO] $1${NC}" >&2
}

# Enhanced deployment progress tracking with visual indicators
track_deployment_progress() {
    local phase="$1"
    local step="$2"
    local status="$3"  # start, progress, complete, error
    local message="$4"
    local current_step="${5:-0}"
    local total_steps="${6:-10}"
    
    # Define deployment phases
    local phases=(
        "1:Initialization"
        "2:Prerequisites"
        "3:Configuration"
        "4:Infrastructure"
        "5:Instance Launch"
        "6:Connectivity"
        "7:System Setup"
        "8:Application Deploy"
        "9:Validation"
        "10:Completion"
    )
    
    # Progress bar width
    local bar_width=50
    local current_progress=0
    
    # Calculate overall progress based on phase and step
    if [[ "$total_steps" -gt 0 ]]; then
        local phase_weight=$((100 / ${#phases[@]}))
        local phase_progress=$(( (phase - 1) * phase_weight ))
        local step_progress=$(( (current_step * phase_weight) / total_steps ))
        current_progress=$(( phase_progress + step_progress ))
        
        # Cap at 100%
        if [[ "$current_progress" -gt 100 ]]; then
            current_progress=100
        fi
    fi
    
    # Create progress bar
    local filled=$(( (current_progress * bar_width) / 100 ))
    local empty=$(( bar_width - filled ))
    local bar=""
    
    # Build progress bar with colors
    for ((i=0; i<filled; i++)); do
        if [[ "$status" == "error" ]]; then
            bar+="█"
        else
            bar+="█"
        fi
    done
    
    for ((i=0; i<empty; i++)); do
        bar+="░"
    done
    
    # Status indicator
    local status_icon
    case "$status" in
        "start")     status_icon="🚀" ;;
        "progress")  status_icon="⚙️ " ;;
        "complete")  status_icon="✅" ;;
        "error")     status_icon="❌" ;;
        *)           status_icon="🔄" ;;
    esac
    
    # Color based on status
    local color
    case "$status" in
        "start"|"progress") color="$CYAN" ;;
        "complete")         color="$GREEN" ;;
        "error")           color="$RED" ;;
        *)                 color="$BLUE" ;;
    esac
    
    # Get phase name
    local phase_name="Unknown"
    for phase_info in "${phases[@]}"; do
        local phase_num="${phase_info%:*}"
        local phase_desc="${phase_info#*:}"
        if [[ "$phase_num" == "$phase" ]]; then
            phase_name="$phase_desc"
            break
        fi
    done
    
    # Format timestamp
    local timestamp=$(date +'%H:%M:%S')
    
    # Display progress line
    if [[ "$status" == "error" ]]; then
        echo -e "${RED}[$timestamp] ${status_icon} ${color}[$bar${RED}] ${current_progress}% | Phase $phase: $phase_name${NC}"
        echo -e "${RED}           ❌ ERROR in $step: $message${NC}"
    else
        echo -e "${BLUE}[$timestamp] ${status_icon} ${color}[$bar${BLUE}] ${current_progress}% | Phase $phase: $phase_name${NC}"
        if [[ -n "$message" ]]; then
            echo -e "${BLUE}           📋 $step: $message${NC}"
        fi
    fi
    
    # Add extra spacing for major phase transitions
    if [[ "$status" == "complete" ]] && [[ "$current_step" -eq "$total_steps" ]]; then
        echo
    fi
}

# Wrapper functions for easy progress tracking
track_start() {
    track_deployment_progress "$1" "$2" "start" "$3" "${4:-0}" "${5:-10}"
}

track_progress() {
    track_deployment_progress "$1" "$2" "progress" "$3" "${4:-0}" "${5:-10}"
}

track_complete() {
    track_deployment_progress "$1" "$2" "complete" "$3" "${4:-0}" "${5:-10}"
}

track_error() {
    track_deployment_progress "$1" "$2" "error" "$3" "${4:-0}" "${5:-10}"
}

# Display deployment banner with progress overview
show_deployment_banner() {
    local banner_width=80
    
    echo
    echo -e "${CYAN}$(printf '═%.0s' $(seq 1 $banner_width))${NC}"
    echo -e "${CYAN}║$(printf ' %.0s' $(seq 1 $((($banner_width-40)/2))))🚀 AI STARTER KIT DEPLOYMENT 🚀$(printf ' %.0s' $(seq 1 $((($banner_width-40)/2))))║${NC}"
    echo -e "${CYAN}$(printf '═%.0s' $(seq 1 $banner_width))${NC}"
    echo
    echo -e "${BLUE}Starting intelligent GPU instance deployment with enhanced monitoring...${NC}"
    echo -e "${YELLOW}💡 This deployment includes:${NC}"
    echo -e "${YELLOW}   • Dynamic AMI discovery with latest Deep Learning images${NC}"
    echo -e "${YELLOW}   • 3-phase instance readiness validation${NC}"
    echo -e "${YELLOW}   • Resource-optimized container configuration${NC}"
    echo -e "${YELLOW}   • Real-time progress tracking and error reporting${NC}"
    echo
    echo -e "${CYAN}$(printf '═%.0s' $(seq 1 $banner_width))${NC}"
    echo
}

check_prerequisites() {
    log "🔍 Checking prerequisites for intelligent GPU deployment..."
    
    # Check AWS CLI
    if ! command -v aws &> /dev/null; then
        error "AWS CLI not found. Please install AWS CLI first."
        error "Install: https://docs.aws.amazon.com/cli/latest/userguide/getting-started-install.html"
        exit 1
    fi
    
    # Check Docker
    if ! command -v docker &> /dev/null; then
        error "Docker not found. Please install Docker first."
        error "Install: https://docs.docker.com/get-docker/"
        exit 1
    fi
    
    # Check Docker Compose
    if ! command -v docker-compose &> /dev/null && ! docker compose version &> /dev/null; then
        error "Docker Compose not found. Please install Docker Compose first."
        error "Install: https://docs.docker.com/compose/install/"
        exit 1
    fi
    
    # Check AWS credentials
    if ! aws sts get-caller-identity &> /dev/null; then
        error "AWS credentials not configured. Please run 'aws configure' first."
        error "Documentation: https://docs.aws.amazon.com/cli/latest/userguide/cli-chap-configure.html"
        exit 1
    fi
    
    # Check jq for JSON processing (critical for intelligent selection)
    if ! command -v jq &> /dev/null; then
        warning "jq not found. Installing jq for intelligent configuration selection..."
        if [[ "$OSTYPE" == "darwin"* ]]; then
            if command -v brew &> /dev/null; then
                brew install jq || {
                    error "Failed to install jq via Homebrew. Please install it manually."
                    error "Install: brew install jq"
                    exit 1
                }
            else
                error "jq required for intelligent selection but Homebrew not found."
                error "Please install jq manually: https://stedolan.github.io/jq/download/"
                exit 1
            fi
        elif [[ "$OSTYPE" == "linux-gnu"* ]]; then
            if command -v apt-get &> /dev/null; then
                sudo apt-get update && sudo apt-get install -y jq || {
                    error "Failed to install jq. Please install it manually."
                    error "Install: sudo apt-get install jq"
                    exit 1
                }
            elif command -v yum &> /dev/null; then
                sudo yum install -y jq || {
                    error "Failed to install jq. Please install it manually."
                    error "Install: sudo yum install jq"
                    exit 1
                }
            else
                error "jq required for intelligent selection. Please install manually."
                error "Install: https://stedolan.github.io/jq/download/"
                exit 1
            fi
        else
            error "jq required for intelligent selection on this platform."
            error "Install: https://stedolan.github.io/jq/download/"
            exit 1
        fi
    fi
    
    # Check bc for price calculations (critical for cost optimization)
    if ! command -v bc &> /dev/null; then
        warning "bc (calculator) not found. Installing bc for price calculations..."
        if [[ "$OSTYPE" == "darwin"* ]]; then
            if command -v brew &> /dev/null; then
                brew install bc || {
                    error "Failed to install bc via Homebrew. Please install it manually."
                    exit 1
                }
            else
                error "bc required for price calculations but Homebrew not found."
                error "Please install bc manually"
                exit 1
            fi
        elif [[ "$OSTYPE" == "linux-gnu"* ]]; then
            if command -v apt-get &> /dev/null; then
                sudo apt-get update && sudo apt-get install -y bc || {
                    error "Failed to install bc. Please install it manually."
                    exit 1
                }
            elif command -v yum &> /dev/null; then
                sudo yum install -y bc || {
                    error "Failed to install bc. Please install it manually."
                    exit 1
                }
            fi
        fi
    fi
    
    # Verify AWS region availability
    if ! aws ec2 describe-regions --region-names "$AWS_REGION" &> /dev/null; then
        error "Invalid or inaccessible AWS region: $AWS_REGION"
        error "Please specify a valid region with --region"
        exit 1
    fi
    
    # Get account info for display
    local ACCOUNT_ID=$(aws sts get-caller-identity --query Account --output text 2>/dev/null)
    local CALLER_USER=$(aws sts get-caller-identity --query Arn --output text 2>/dev/null | sed 's/.*\///')
    
    success "✅ Prerequisites check completed"
    info "AWS Account: $ACCOUNT_ID"
    info "Caller: $CALLER_USER"
    info "Region: $AWS_REGION"
    info "Ready for intelligent GPU deployment!"
}

# =============================================================================
# INTELLIGENT AMI AND INSTANCE SELECTION
# =============================================================================

get_instance_type_list() {
    echo "g4dn.xlarge g4dn.2xlarge g5g.xlarge g5g.2xlarge"
}

verify_ami_availability() {
    local ami_id="$1"
    local region="$2"
    
    log "Verifying AMI availability: $ami_id in $region..."
    
    AMI_STATE=$(aws ec2 describe-images \
        --image-ids "$ami_id" \
        --region "$region" \
        --query 'Images[0].State' \
        --output text 2>/dev/null || echo "NotFound")
    
    if [[ "$AMI_STATE" == "available" ]]; then
        # Get AMI details
        AMI_INFO=$(aws ec2 describe-images \
            --image-ids "$ami_id" \
            --region "$region" \
            --query 'Images[0].{Name:Name,Description:Description,Architecture:Architecture,CreationDate:CreationDate}' \
            --output json 2>/dev/null)
        
        if [[ -n "$AMI_INFO" && "$AMI_INFO" != "null" ]]; then
            AMI_NAME=$(echo "$AMI_INFO" | jq -r '.Name // "Unknown"')
            AMI_ARCH=$(echo "$AMI_INFO" | jq -r '.Architecture // "Unknown"')
            AMI_DATE=$(echo "$AMI_INFO" | jq -r '.CreationDate // "Unknown"')
            
            success "✓ AMI $ami_id available: $AMI_NAME ($AMI_ARCH)"
            info "  Creation Date: $AMI_DATE"
            return 0
        fi
    fi
    
    warning "✗ AMI $ami_id not available in $region (State: $AMI_STATE)"
    return 1
}

check_instance_type_availability() {
    local instance_type="$1"
    local region="$2"
    
    log "Checking instance type availability: $instance_type in $region..."
    
    AVAILABLE_AZS=$(aws ec2 describe-instance-type-offerings \
        --location-type availability-zone \
        --filters "Name=instance-type,Values=$instance_type" \
        --region "$region" \
        --query 'InstanceTypeOfferings[].Location' \
        --output text 2>/dev/null || echo "")
    
    if [[ -n "$AVAILABLE_AZS" && "$AVAILABLE_AZS" != "None" ]]; then
        success "✓ $instance_type available in AZs: $AVAILABLE_AZS"
        echo "$AVAILABLE_AZS"
        return 0
    else
        warning "✗ $instance_type not available in $region"
        return 1
    fi
}

get_comprehensive_spot_pricing() {
    local instance_types="$1"
    local region="$2"
    
    log "Analyzing comprehensive spot pricing across all configurations..."
    
    # Create temporary file for pricing data
    local pricing_file=$(mktemp)
    echo "[]" > "$pricing_file"
    
    for instance_type in $instance_types; do
        info "Fetching spot prices for $instance_type..."
        
        # Get recent spot price history with better error handling
        SPOT_DATA=$(aws ec2 describe-spot-price-history \
            --instance-types "$instance_type" \
            --product-descriptions "Linux/UNIX" \
            --max-items 50 \
            --region "$region" \
            --query 'SpotPrices | sort_by(@, &Timestamp) | reverse(@) | [*] | group_by(@, &AvailabilityZone) | map({instance_type: `'"$instance_type"'`, az: .[0].AvailabilityZone, price: .[0].SpotPrice, timestamp: .[0].Timestamp})' \
            --output json 2>/dev/null || echo "[]")
        
        if [[ "$SPOT_DATA" != "[]" && -n "$SPOT_DATA" && "$SPOT_DATA" != "null" ]]; then
            # Validate JSON and merge with existing data
            if echo "$SPOT_DATA" | jq empty 2>/dev/null; then
                jq -s '.[0] + .[1]' "$pricing_file" <(echo "$SPOT_DATA") > "${pricing_file}.tmp"
                mv "${pricing_file}.tmp" "$pricing_file"
            else
                warning "Invalid JSON response for $instance_type pricing data"
            fi
        else
            warning "No spot pricing data available for $instance_type in $region"
            # Add fallback pricing based on typical market rates
            case "$instance_type" in
                "g4dn.xlarge")
                    FALLBACK_PRICE="0.45"
                    ;;
                "g4dn.2xlarge")
                    FALLBACK_PRICE="0.89"
                    ;;
                "g5g.xlarge")
                    FALLBACK_PRICE="0.38"
                    ;;
                "g5g.2xlarge")
                    FALLBACK_PRICE="0.75"
                    ;;
                *)
                    FALLBACK_PRICE="1.00"
                    ;;
            esac
            
            warning "Using fallback pricing estimate: \$$FALLBACK_PRICE/hour for $instance_type"
            FALLBACK_DATA=$(jq -n --arg instance_type "$instance_type" --arg price "$FALLBACK_PRICE" --arg az "${region}a" \
                '[{instance_type: $instance_type, az: $az, price: $price, timestamp: (now | strftime("%Y-%m-%dT%H:%M:%S.000Z"))}]')
            
            jq -s '.[0] + .[1]' "$pricing_file" <(echo "$FALLBACK_DATA") > "${pricing_file}.tmp"
            mv "${pricing_file}.tmp" "$pricing_file"
        fi
    done
    
    # Validate final pricing data
    local final_data=$(cat "$pricing_file")
    if [[ "$final_data" == "[]" || -z "$final_data" ]]; then
        error "No pricing data could be obtained for any instance type"
        rm -f "$pricing_file"
        return 1
    fi
    
    # Output comprehensive pricing data
    cat "$pricing_file"
    rm -f "$pricing_file"
}

analyze_cost_performance_matrix() {
    local pricing_data="$1"
    
    log "Analyzing cost-performance matrix for optimal selection..."
    
    # Validate input pricing data
    if [[ -z "$pricing_data" || "$pricing_data" == "[]" || "$pricing_data" == "null" ]]; then
        error "No pricing data provided for analysis"
        return 1
    fi
    
    # Create comprehensive analysis
    local analysis_file=$(mktemp)
    echo "[]" > "$analysis_file"
    
    for instance_type in $(get_instance_type_list); do
        # Check if we have pricing data for this instance type
        local avg_price=$(echo "$pricing_data" | jq -r --arg type "$instance_type" '
            [.[] | select(.instance_type == $type) | .price | tonumber] | 
            if length > 0 then (add / length) else null end' 2>/dev/null || echo "null")
        
        if [[ "$avg_price" != "null" && -n "$avg_price" && "$avg_price" != "0" ]]; then
            # Get performance score
            local perf_score="$(get_performance_score "$instance_type")"
            
            # Validate performance score
            if [[ -z "$perf_score" || "$perf_score" == "0" ]]; then
                warning "No performance score available for $instance_type, skipping"
                continue
            fi
            
            # Calculate price-performance ratio (higher = better value)
            local price_perf_ratio=$(echo "scale=3; $perf_score / $avg_price" | bc -l 2>/dev/null || echo "0")
            
            # Validate calculation
            if [[ "$price_perf_ratio" == "0" || -z "$price_perf_ratio" ]]; then
                warning "Could not calculate price-performance ratio for $instance_type"
                continue
            fi
            
            # Get instance specifications
            local specs="$(get_instance_specs "$instance_type")"
            if [[ -z "$specs" ]]; then
                warning "No specifications available for $instance_type, skipping"
                continue
            fi
            
            IFS=':' read -r vcpus ram gpus gpu_type cpu_arch storage <<< "$specs"
            
            # Create analysis entry with validation
            local entry=$(jq -n \
                --arg instance_type "$instance_type" \
                --arg avg_price "$avg_price" \
                --arg perf_score "$perf_score" \
                --arg price_perf_ratio "$price_perf_ratio" \
                --arg vcpus "$vcpus" \
                --arg ram "$ram" \
                --arg gpus "$gpus" \
                --arg gpu_type "$gpu_type" \
                --arg cpu_arch "$cpu_arch" \
                --arg storage "$storage" \
                '{
                    instance_type: $instance_type,
                    avg_spot_price: ($avg_price | tonumber),
                    performance_score: ($perf_score | tonumber),
                    price_performance_ratio: ($price_perf_ratio | tonumber),
                    vcpus: ($vcpus | tonumber),
                    ram_gb: ($ram | tonumber),
                    gpus: ($gpus | tonumber),
                    gpu_type: $gpu_type,
                    cpu_architecture: $cpu_arch,
                    storage: $storage
                }' 2>/dev/null)
            
            if [[ -n "$entry" && "$entry" != "null" ]]; then
                # Add to analysis
                jq -s '.[0] + [.[1]]' "$analysis_file" <(echo "$entry") > "${analysis_file}.tmp" 2>/dev/null && \
                mv "${analysis_file}.tmp" "$analysis_file" || {
                    warning "Failed to add $instance_type to analysis"
                }
            fi
        else
            warning "No valid pricing data for $instance_type (price: $avg_price)"
        fi
    done
    
    # Validate we have some analysis data
    local analysis_count=$(jq 'length' "$analysis_file" 2>/dev/null || echo "0")
    if [[ "$analysis_count" == "0" ]]; then
        error "No valid configurations could be analyzed"
        rm -f "$analysis_file"
        return 1
    fi
    
    # Sort by price-performance ratio (descending)
    local sorted_analysis=$(jq 'sort_by(-.price_performance_ratio)' "$analysis_file" 2>/dev/null || echo "[]")
    echo "$sorted_analysis"
    rm -f "$analysis_file"
}

select_optimal_configuration() {
    local max_budget="$1"
    local enable_cross_region="${2:-false}"
    
    log "🤖 Intelligent Configuration Selection Process Starting..."
    log "Budget limit: \$$max_budget/hour"
    log "Cross-region analysis: $enable_cross_region"
    
    # Define regions to analyze
    local regions_to_check=("$AWS_REGION")
    if [[ "$enable_cross_region" == "true" ]]; then
        # Add popular regions with good GPU availability
        regions_to_check=("us-east-1" "us-west-2" "eu-west-1" "ap-southeast-1" "us-east-2" "eu-central-1")
        info "Cross-region analysis enabled - checking regions: ${regions_to_check[*]}"
    fi
    
    local all_valid_configs=()
    local best_region=""
    local best_config=""
    local best_price="999999"
    
    # Analyze each region
    for region in "${regions_to_check[@]}"; do
        log "Analyzing region: $region"
        
        # Step 1: Check availability of all instance types in this region
        info "Step 1: Checking instance type availability in $region..."
        local available_types=""
        for instance_type in $(get_instance_type_list); do
            if check_instance_type_availability "$instance_type" "$region" >/dev/null 2>&1; then
                available_types="$available_types $instance_type"
            fi
        done
        
        if [[ -z "$available_types" ]]; then
            warning "No GPU instance types available in region $region, skipping"
            continue
        fi
        
        info "Available instance types in $region:$available_types"
        
        # Step 2: Check AMI availability for each configuration in this region
        info "Step 2: Verifying AMI availability for each configuration in $region..."
        local valid_configs=()
        
        for instance_type in $available_types; do
            local primary_ami="$(get_gpu_config "${instance_type}_primary")"
            local secondary_ami="$(get_gpu_config "${instance_type}_secondary")"
            
            if verify_ami_availability "$primary_ami" "$region" >/dev/null 2>&1; then
                valid_configs+=("${instance_type}:${primary_ami}:primary:${region}")
                info "✓ $instance_type with primary AMI $primary_ami in $region"
            elif verify_ami_availability "$secondary_ami" "$region" >/dev/null 2>&1; then
                valid_configs+=("${instance_type}:${secondary_ami}:secondary:${region}")
                info "✓ $instance_type with secondary AMI $secondary_ami in $region"
            else
                warning "✗ $instance_type: No valid AMIs available in $region"
            fi
        done
        
        if [[ ${#valid_configs[@]} -eq 0 ]]; then
            warning "No valid AMI+instance combinations available in $region"
            continue
        fi
        
        # Step 3: Get comprehensive spot pricing for this region
        info "Step 3: Analyzing spot pricing in $region..."
        local pricing_data=$(get_comprehensive_spot_pricing "$available_types" "$region")
        
        if [[ -z "$pricing_data" || "$pricing_data" == "[]" ]]; then
            warning "No pricing data available for $region, skipping"
            continue
        fi
        
        # Step 4: Perform cost-performance analysis for this region
        info "Step 4: Performing cost-performance analysis for $region..."
        local analysis=$(analyze_cost_performance_matrix "$pricing_data")
        
        if [[ -z "$analysis" || "$analysis" == "[]" ]]; then
            warning "No valid analysis results for $region, skipping"
            continue
        fi
        
        # Add region info to configs and find best in this region
        for config in "${valid_configs[@]}"; do
            all_valid_configs+=("$config")
        done
        
        # Find best config in this region within budget
        local region_best_config=$(echo "$analysis" | jq -r --arg budget "$max_budget" '
            [.[] | select(.avg_spot_price <= ($budget | tonumber))] | 
            if length > 0 then 
                sort_by(-.price_performance_ratio)[0] | 
                "\(.instance_type)|\(.avg_spot_price)"
            else 
                empty 
            end')
        
        if [[ -n "$region_best_config" ]]; then
            IFS='|' read -r region_instance region_price <<< "$region_best_config"
            
            # Check if this is better than our current best
            if (( $(echo "$region_price < $best_price" | bc -l 2>/dev/null || echo "0") )); then
                best_price="$region_price"
                best_region="$region"
                
                # Find corresponding AMI for this config
                for config in "${valid_configs[@]}"; do
                    IFS=':' read -r inst ami type reg <<< "$config"
                    if [[ "$inst" == "$region_instance" ]]; then
                        best_config="$region_instance:$ami:$type:$region_price:$region"
                        break
                    fi
                done
            fi
            
            info "Best in $region: $region_instance at \$$region_price/hour"
        fi
    done
    
    # Step 5: Display comprehensive analysis if cross-region enabled
    if [[ "$enable_cross_region" == "true" && ${#all_valid_configs[@]} -gt 0 ]]; then
        info "Step 5: Cross-Region Configuration Analysis:"
        echo ""
        echo -e "${CYAN}┌─────────────────────────────────────────────────────────────────────────────────────┐${NC}"
        echo -e "${CYAN}│                      CROSS-REGION COST-PERFORMANCE ANALYSIS                        │${NC}"
        echo -e "${CYAN}├─────────────────┬─────────────┬──────────┬────────────┬─────────────┬─────────────────┤${NC}"
        echo -e "${CYAN}│ Region          │ Best Instance│ Price/hr │ Perf Score │ Architecture│ Availability    │${NC}"
        echo -e "${CYAN}├─────────────────┼─────────────┼──────────┼────────────┼─────────────┼─────────────────┤${NC}"
        
        # Show best option per region
        for region in "${regions_to_check[@]}"; do
            # Find best config for this region
            local region_configs=()
            for config in "${all_valid_configs[@]}"; do
                if [[ "$config" == *":$region" ]]; then
                    region_configs+=("$config")
                fi
            done
            
            if [[ ${#region_configs[@]} -gt 0 ]]; then
                # Get pricing for first available instance in region
                local sample_config="${region_configs[0]}"
                IFS=':' read -r sample_inst sample_ami sample_type sample_region <<< "$sample_config"
                
                local region_pricing=$(get_comprehensive_spot_pricing "$sample_inst" "$region" 2>/dev/null || echo "[]")
                if [[ "$region_pricing" != "[]" ]]; then
                    local region_analysis=$(analyze_cost_performance_matrix "$region_pricing" 2>/dev/null || echo "[]")
                    if [[ "$region_analysis" != "[]" ]]; then
                        local region_best=$(echo "$region_analysis" | jq -r --arg budget "$max_budget" '
                            [.[] | select(.avg_spot_price <= ($budget | tonumber))] | 
                            if length > 0 then 
                                sort_by(-.price_performance_ratio)[0] | 
                                "\(.instance_type)|\(.avg_spot_price)|\(.performance_score)|\(.cpu_architecture)"
                            else 
                                "none|N/A|N/A|N/A"
                            end')
                        
                        IFS='|' read -r r_inst r_price r_perf r_arch <<< "$region_best"
                        local availability="✓ Available"
                        if [[ "$r_inst" == "none" ]]; then
                            availability="✗ Over budget"
                        fi
                        
                        printf "${CYAN}│ %-15s │ %-11s │ %-8s │ %-10s │ %-11s │ %-15s │${NC}\n" \
                            "$region" "$r_inst" "\$${r_price}" "$r_perf" "$r_arch" "$availability"
                    fi
                fi
            else
                printf "${CYAN}│ %-15s │ %-11s │ %-8s │ %-10s │ %-11s │ %-15s │${NC}\n" \
                    "$region" "none" "N/A" "N/A" "N/A" "✗ No capacity"
            fi
        done
        
        echo -e "${CYAN}└─────────────────┴─────────────┴──────────┴────────────┴─────────────┴─────────────────┘${NC}"
        echo ""
    fi
    
    # Step 6: Select final configuration
    if [[ -n "$best_config" ]]; then
        IFS=':' read -r selected_instance selected_ami selected_type selected_price selected_region <<< "$best_config"
        
        success "🎯 OPTIMAL CONFIGURATION SELECTED:"
        info "  Instance Type: $selected_instance"
        info "  AMI: $selected_ami ($selected_type)"
        info "  Region: $selected_region"
        info "  Average Spot Price: \$$selected_price/hour"
        info "  Performance Score: $(get_performance_score "$selected_instance")"
        
        # If different region selected, update global region
        if [[ "$selected_region" != "$AWS_REGION" ]]; then
            warning "Optimal configuration found in different region: $selected_region"
            info "Updating deployment region from $AWS_REGION to $selected_region"
            export AWS_REGION="$selected_region"
        fi
        
        # Export variables for use by other functions - THIS IS THE KEY FIX
        export SELECTED_INSTANCE_TYPE="$selected_instance"
        export SELECTED_AMI="$selected_ami"
        export SELECTED_AMI_TYPE="$selected_type"
        export SELECTED_PRICE="$selected_price"
        export SELECTED_REGION="$selected_region"
        
        # Return the configuration string
        echo "$selected_instance:$selected_ami:$selected_type:$selected_price:$selected_region"
        return 0
        
    else
        error "No configurations available within budget of \$$max_budget/hour"
        
        # Try to suggest alternatives
        if [[ ${#all_valid_configs[@]} -gt 0 ]]; then
            warning "Available configurations exceed budget. Consider:"
            warning "  1. Increase --max-spot-price (current: $max_budget)"
            warning "  2. Try during off-peak hours for better pricing"
            warning "  3. Use on-demand instances instead"
            
            # Show cheapest available option
            local cheapest_found=""
            local cheapest_price="999999"
            
            for region in "${regions_to_check[@]}"; do
                local available_types=""
                for instance_type in $(get_instance_type_list); do
                    if check_instance_type_availability "$instance_type" "$region" >/dev/null 2>&1; then
                        available_types="$available_types $instance_type"
                    fi
                done
                
                if [[ -n "$available_types" ]]; then
                    local pricing_data=$(get_comprehensive_spot_pricing "$available_types" "$region" 2>/dev/null || echo "[]")
                    if [[ "$pricing_data" != "[]" ]]; then
                        local min_price=$(echo "$pricing_data" | jq -r 'min_by(.price | tonumber) | .price' 2>/dev/null || echo "999999")
                        if (( $(echo "$min_price < $cheapest_price" | bc -l 2>/dev/null || echo "0") )); then
                            cheapest_price="$min_price"
                            cheapest_found="$region"
                        fi
                    fi
                fi
            done
            
            if [[ -n "$cheapest_found" ]]; then
                info "Cheapest option found: \$$cheapest_price/hour in $cheapest_found"
                info "Suggested budget: \$$(echo "scale=2; $cheapest_price * 1.2" | bc -l)/hour"
            fi
        fi
        
        return 1
    fi
}

# =============================================================================
# ENHANCED INTELLIGENT INSTANCE SELECTION
# =============================================================================

get_multi_az_spot_prices() {
    local instance_type="$1"
    local region="${2:-$AWS_REGION}"
    
    log "🔍 Getting spot prices across all AZs for $instance_type in $region..."
    
    # Get all availability zones in the region
    local azs=$(aws ec2 describe-availability-zones \
        --region "$region" \
        --query 'AvailabilityZones[?State==`available`].ZoneName' \
        --output text 2>/dev/null || echo "")
    
    if [[ -z "$azs" ]]; then
        warning "No availability zones found in $region"
        echo "[]"
        return 1
    fi
    
    local pricing_data="[]"
    local temp_file=$(mktemp)
    
    for az in $azs; do
        info "  Checking spot prices in $az..."
        
        # Get latest spot price for this AZ
        local spot_data=$(aws ec2 describe-spot-price-history \
            --region "$region" \
            --instance-types "$instance_type" \
            --product-descriptions "Linux/UNIX" \
            --availability-zone "$az" \
            --max-items 5 \
            --query 'SpotPrices[0].[SpotPrice,Timestamp,AvailabilityZone]' \
            --output text 2>/dev/null || echo "")
        
        if [[ -n "$spot_data" && "$spot_data" != "None" ]]; then
            IFS=$'\t' read -r price timestamp az_name <<< "$spot_data"
            
            # Create JSON entry
            local json_entry=$(jq -n \
                --arg instance_type "$instance_type" \
                --arg price "$price" \
                --arg timestamp "$timestamp" \
                --arg az "$az_name" \
                --arg region "$region" \
                '{
                    instance_type: $instance_type,
                    spot_price: ($price | tonumber),
                    timestamp: $timestamp,
                    availability_zone: $az,
                    region: $region
                }')
            
            # Add to pricing data
            echo "$pricing_data" | jq ". + [$json_entry]" > "$temp_file"
            pricing_data=$(cat "$temp_file")
            
            info "    💰 $az: \$$price/hour"
        else
            warning "    ❌ $az: No spot price data available"
        fi
    done
    
    rm -f "$temp_file"
    echo "$pricing_data"
}

calculate_cost_efficiency_score() {
    local instance_type="$1"
    local spot_price="$2"
    local region="${3:-$AWS_REGION}"
    
    # Get performance score
    local perf_score=$(get_performance_score "$instance_type")
    if [[ -z "$perf_score" || "$perf_score" == "0" ]]; then
        echo "0"
        return 1
    fi
    
    # Get on-demand price for comparison
    local on_demand_price=$(get_on_demand_price "$instance_type" "$region")
    if [[ -z "$on_demand_price" || "$on_demand_price" == "0" ]]; then
        # Fallback prices
        case "$instance_type" in
            "g4dn.xlarge") on_demand_price="1.204" ;;
            "g4dn.2xlarge") on_demand_price="2.176" ;;
            "g5g.xlarge") on_demand_price="1.006" ;;
            "g5g.2xlarge") on_demand_price="2.012" ;;
            *) on_demand_price="1.50" ;;
        esac
    fi
    
    # Calculate metrics
    local savings_percent=$(echo "scale=2; (($on_demand_price - $spot_price) / $on_demand_price) * 100" | bc -l 2>/dev/null || echo "0")
    local price_performance=$(echo "scale=3; $perf_score / $spot_price" | bc -l 2>/dev/null || echo "0")
    local cost_efficiency=$(echo "scale=3; ($price_performance * (1 + $savings_percent / 100))" | bc -l 2>/dev/null || echo "0")
    
    echo "$cost_efficiency"
}

get_on_demand_price() {
    local instance_type="$1"
    local region="${2:-$AWS_REGION}"
    
    # Try to get from AWS Pricing API (simplified version)
    local price=$(aws pricing get-products \
        --service-code AmazonEC2 \
        --region us-east-1 \
        --filters "Type=TERM_MATCH,Field=instanceType,Value=$instance_type" \
                 "Type=TERM_MATCH,Field=location,Value=US East (N. Virginia)" \
                 "Type=TERM_MATCH,Field=tenancy,Value=Shared" \
                 "Type=TERM_MATCH,Field=operating-system,Value=Linux" \
        --query 'PriceList[0]' \
        --output text 2>/dev/null | \
        jq -r '.terms.OnDemand | to_entries[0].value.priceDimensions | to_entries[0].value.pricePerUnit.USD' 2>/dev/null || echo "")
    
    if [[ -n "$price" && "$price" != "null" ]]; then
        echo "$price"
    else
        # Fallback to hardcoded prices (updated as of 2024)
        case "$instance_type" in
            "g4dn.xlarge") echo "1.204" ;;
            "g4dn.2xlarge") echo "2.176" ;;
            "g5g.xlarge") echo "1.006" ;;
            "g5g.2xlarge") echo "2.012" ;;
            "g5.xlarge") echo "1.212" ;;
            "g5.2xlarge") echo "2.424" ;;
            *) echo "1.50" ;;
        esac
    fi
}

find_optimal_instance_configuration() {
    local max_budget="${1:-$MAX_SPOT_PRICE}"
    local preferred_regions="${2:-$AWS_REGION}"
    local enable_cross_region="${3:-false}"
    
    log "🎯 Finding optimal instance configuration with budget \$$max_budget/hour..."
    
    # Convert preferred_regions to array
    IFS=',' read -ra regions_to_check <<< "$preferred_regions"
    if [[ "$enable_cross_region" == "true" ]]; then
        regions_to_check+=("us-west-2" "eu-west-1" "ap-northeast-1" "eu-central-1")
        # Remove duplicates
        IFS=" " read -ra regions_to_check <<< "$(printf '%s\n' "${regions_to_check[@]}" | sort -u | tr '\n' ' ')"
    fi
    
    local best_config=""
    local best_cost_efficiency="0"
    local all_options=()
    
    # Check each region
    for region in "${regions_to_check[@]}"; do
        info "🌍 Analyzing region: $region"
        
        # Check each instance type
        for instance_type in $(get_instance_type_list); do
            # Skip if instance type not available in region
            if ! check_instance_type_availability "$instance_type" "$region" >/dev/null 2>&1; then
                continue
            fi
            
            # Get multi-AZ spot prices
            local az_pricing=$(get_multi_az_spot_prices "$instance_type" "$region")
            
            if [[ "$az_pricing" == "[]" ]]; then
                continue
            fi
            
            # Find best AZ for this instance type in this region
            local best_az_config=$(echo "$az_pricing" | jq -r --arg budget "$max_budget" '
                [.[] | select(.spot_price <= ($budget | tonumber))] |
                if length > 0 then
                    sort_by(.spot_price)[0] |
                    "\(.instance_type)|\(.spot_price)|\(.availability_zone)|\(.region)"
                else
                    empty
                end' 2>/dev/null || echo "")
            
            if [[ -n "$best_az_config" ]]; then
                IFS='|' read -r inst_type spot_price best_az inst_region <<< "$best_az_config"
                
                # Calculate cost efficiency score
                local cost_efficiency=$(calculate_cost_efficiency_score "$inst_type" "$spot_price" "$inst_region")
                
                # Get AMI for this configuration
                local ami=$(discover_latest_deep_learning_ami "$inst_type" "$inst_region" 2>/dev/null || echo "")
                
                if [[ -n "$ami" ]]; then
                    local config="$inst_type:$ami:$spot_price:$best_az:$inst_region:$cost_efficiency"
                    all_options+=("$config")
                    
                    info "  ✅ $inst_type in $best_az: \$$spot_price/hour (efficiency: $cost_efficiency)"
                    
                    # Check if this is the best option so far
                    if (( $(echo "$cost_efficiency > $best_cost_efficiency" | bc -l 2>/dev/null || echo "0") )); then
                        best_cost_efficiency="$cost_efficiency"
                        best_config="$config"
                    fi
                fi
            fi
        done
    done
    
    # Display analysis results
    if [[ ${#all_options[@]} -gt 0 ]]; then
        info "📊 Cost-Efficiency Analysis (sorted by efficiency score):"
        echo ""
        echo -e "${CYAN}┌─────────────────┬──────────┬───────────────┬─────────────┬────────────────┐${NC}"
        echo -e "${CYAN}│ Instance Type   │ Price/hr │ Availability  │ Region      │ Efficiency     │${NC}"
        echo -e "${CYAN}│                 │          │ Zone          │             │ Score          │${NC}"
        echo -e "${CYAN}├─────────────────┼──────────┼───────────────┼─────────────┼────────────────┤${NC}"
        
        # Sort by efficiency and show top options
        IFS=$'\n' read -d '' -r -a sorted_options < <(printf '%s\n' "${all_options[@]}" | sort -t':' -k6 -nr) || true
        
        local count=0
        for option in "${sorted_options[@]}"; do
            if [[ $count -ge 10 ]]; then break; fi  # Show top 10
            
            IFS=':' read -r inst_type ami price az region efficiency <<< "$option"
            printf "${CYAN}│ %-15s │ %-8s │ %-13s │ %-11s │ %-14s │${NC}\n" \
                "$inst_type" "\$$price" "$az" "$region" "$efficiency"
            ((count++))
        done
        
        echo -e "${CYAN}└─────────────────┴──────────┴───────────────┴─────────────┴────────────────┘${NC}"
        echo ""
    fi
    
    # Return best configuration
    if [[ -n "$best_config" ]]; then
        IFS=':' read -r selected_type selected_ami selected_price selected_az selected_region selected_efficiency <<< "$best_config"
        
        success "🏆 OPTIMAL CONFIGURATION SELECTED:"
        info "  Instance Type: $selected_type"
        info "  AMI: $selected_ami"
        info "  Spot Price: \$$selected_price/hour"
        info "  Availability Zone: $selected_az"
        info "  Region: $selected_region"
        info "  Cost Efficiency Score: $selected_efficiency"
        
        # Calculate potential savings
        local on_demand_price=$(get_on_demand_price "$selected_type" "$selected_region")
        local savings_percent=$(echo "scale=1; (($on_demand_price - $selected_price) / $on_demand_price) * 100" | bc -l 2>/dev/null || echo "0")
        local monthly_savings=$(echo "scale=2; ($on_demand_price - $selected_price) * 24 * 30" | bc -l 2>/dev/null || echo "0")
        
        info "  💰 Estimated savings: $savings_percent% vs on-demand (\$$monthly_savings/month)"
        
        # Export for use by other functions
        export SELECTED_INSTANCE_TYPE="$selected_type"
        export SELECTED_AMI="$selected_ami"
        export SELECTED_PRICE="$selected_price"
        export SELECTED_AZ="$selected_az"
        export SELECTED_REGION="$selected_region"
        
        echo "$best_config"
        return 0
    else
        error "No suitable configurations found within budget \$$max_budget/hour"
        
        # Suggest alternatives
        if [[ ${#all_options[@]} -gt 0 ]]; then
            local cheapest_option="${all_options[0]}"
            for option in "${all_options[@]}"; do
                IFS=':' read -r _ _ price _ _ _ <<< "$option"
                IFS=':' read -r _ _ cheapest_price _ _ _ <<< "$cheapest_option"
                if (( $(echo "$price < $cheapest_price" | bc -l 2>/dev/null || echo "0") )); then
                    cheapest_option="$option"
                fi
            done
            
            IFS=':' read -r cheap_type _ cheap_price cheap_az cheap_region _ <<< "$cheapest_option"
            warning "💡 Cheapest available option: $cheap_type in $cheap_az (\$$cheap_price/hour)"
            warning "💡 Consider increasing budget to \$$(echo "scale=2; $cheap_price * 1.1" | bc -l)/hour"
        fi
        
        return 1
    fi
}

estimate_deployment_costs() {
    local instance_type="$1"
    local spot_price="$2"
    local region="${3:-$AWS_REGION}"
    
    log "💰 Estimating deployment costs for $instance_type..."
    
    # Get on-demand price for comparison
    local on_demand_price=$(get_on_demand_price "$instance_type" "$region")
    
    # Calculate various cost estimates
    local hourly_spot="$spot_price"
    local hourly_ondemand="$on_demand_price"
    local daily_spot=$(echo "scale=2; $spot_price * 24" | bc -l)
    local daily_ondemand=$(echo "scale=2; $on_demand_price * 24" | bc -l)
    local monthly_spot=$(echo "scale=2; $spot_price * 24 * 30" | bc -l)
    local monthly_ondemand=$(echo "scale=2; $on_demand_price * 24 * 30" | bc -l)
    
    # Calculate savings
    local daily_savings=$(echo "scale=2; $daily_ondemand - $daily_spot" | bc -l)
    local monthly_savings=$(echo "scale=2; $monthly_ondemand - $monthly_spot" | bc -l)
    local savings_percent=$(echo "scale=1; (($on_demand_price - $spot_price) / $on_demand_price) * 100" | bc -l)
    
    # Additional AWS service costs (estimated)
    local ebs_monthly="8.00"  # 100GB gp3 storage
    local efs_monthly="12.00" # 40GB EFS storage
    local data_transfer="5.00" # Modest data transfer
    local other_services=$(echo "scale=2; $ebs_monthly + $efs_monthly + $data_transfer" | bc -l)
    
    local total_monthly_spot=$(echo "scale=2; $monthly_spot + $other_services" | bc -l)
    local total_monthly_ondemand=$(echo "scale=2; $monthly_ondemand + $other_services" | bc -l)
    
    # Display cost analysis
    echo ""
    echo -e "${CYAN}┌─────────────────────────────────────────────────────────────────────┐${NC}"
    echo -e "${CYAN}│                    💰 DEPLOYMENT COST ANALYSIS                      │${NC}"
    echo -e "${CYAN}├─────────────────────────────────────────────────────────────────────┤${NC}"
    echo -e "${CYAN}│ Instance: %-58s │${NC}" "$instance_type"
    echo -e "${CYAN}│ Region: %-60s │${NC}" "$region"
    echo -e "${CYAN}├─────────────────────────────────────────────────────────────────────┤${NC}"
    echo -e "${CYAN}│ COMPUTE COSTS:                                                      │${NC}"
    printf "${CYAN}│   Spot Instance:     %-20s %-20s %-11s │${NC}\n" "\$$hourly_spot/hr" "\$$daily_spot/day" "\$$monthly_spot/month"
    printf "${CYAN}│   On-Demand:         %-20s %-20s %-11s │${NC}\n" "\$$hourly_ondemand/hr" "\$$daily_ondemand/day" "\$$monthly_ondemand/month"
    echo -e "${CYAN}├─────────────────────────────────────────────────────────────────────┤${NC}"
    echo -e "${CYAN}│ ADDITIONAL AWS SERVICES (estimated):                               │${NC}"
    echo -e "${CYAN}│   EBS Storage (100GB gp3):                              \$8.00/month  │${NC}"
    echo -e "${CYAN}│   EFS Storage (40GB):                                  \$12.00/month  │${NC}"
    echo -e "${CYAN}│   Data Transfer & Other:                                \$5.00/month  │${NC}"
    echo -e "${CYAN}├─────────────────────────────────────────────────────────────────────┤${NC}"
    echo -e "${CYAN}│ TOTAL ESTIMATED MONTHLY COSTS:                                     │${NC}"
    printf "${CYAN}│   With Spot Instances:                                 \$%-12s │${NC}\n" "$total_monthly_spot"
    printf "${CYAN}│   With On-Demand:                                      \$%-12s │${NC}\n" "$total_monthly_ondemand"
    echo -e "${CYAN}├─────────────────────────────────────────────────────────────────────┤${NC}"
    echo -e "${CYAN}│ POTENTIAL SAVINGS:                                                 │${NC}"
    printf "${CYAN}│   Daily Savings:                                       \$%-12s │${NC}\n" "$daily_savings"
    printf "${CYAN}│   Monthly Savings:                                     \$%-12s │${NC}\n" "$monthly_savings"
    printf "${CYAN}│   Savings Percentage:                                   %-12s │${NC}\n" "$savings_percent%"
    echo -e "${CYAN}└─────────────────────────────────────────────────────────────────────┘${NC}"
    echo ""
    
    # Cost alerts
    if (( $(echo "$total_monthly_spot > 200" | bc -l) )); then
        warning "⚠️  High monthly cost estimate: \$$total_monthly_spot"
        warning "   Consider smaller instance types or scheduled shutdowns"
    fi
    
    if (( $(echo "$savings_percent < 30" | bc -l) )); then
        warning "⚠️  Low savings vs on-demand ($savings_percent%)"
        warning "   Spot prices may be elevated - consider waiting or different regions"
    fi
    
    # Export cost estimates for other functions
    export ESTIMATED_MONTHLY_COST="$total_monthly_spot"
    export ESTIMATED_MONTHLY_SAVINGS="$monthly_savings"
    export ESTIMATED_SAVINGS_PERCENT="$savings_percent"
}

send_cost_alert() {
    local alert_type="$1"
    local message="$2"
    local cost_estimate="${3:-N/A}"
    
    local timestamp=$(date '+%Y-%m-%d %H:%M:%S')
    local alert_message="[AI Starter Kit] $alert_type Alert - $timestamp

$message

Estimated Monthly Cost: \$$cost_estimate
Instance: ${SELECTED_INSTANCE_TYPE:-N/A}
Region: ${SELECTED_REGION:-$AWS_REGION}

Deployment Command: $0 $*

Generated by AI Starter Kit Cost Monitoring"
    
    # Log the alert
    echo "$alert_message" | tee -a "/tmp/cost-alerts.log"
    
    # In production, this would send to SNS, email, or Slack
    if [[ -n "${COST_ALERT_WEBHOOK:-}" ]]; then
        curl -X POST "$COST_ALERT_WEBHOOK" \
            -H "Content-Type: application/json" \
            -d "{\"text\":\"$alert_message\"}" \
            2>/dev/null || true
    fi
    
    # Could also send to AWS SNS if topic is configured
    if [[ -n "${COST_ALERT_SNS_TOPIC:-}" ]]; then
        aws sns publish \
            --topic-arn "$COST_ALERT_SNS_TOPIC" \
            --message "$alert_message" \
            --region "$AWS_REGION" \
            2>/dev/null || true
    fi
}

# =============================================================================
# OPTIMIZED USER DATA GENERATION
# =============================================================================

create_optimized_user_data() {
    local instance_type="$1"
    local ami_type="$2"
    
    log "Creating optimized user data for $instance_type with $ami_type AMI..."
    
    # Determine CPU architecture
    local cpu_arch="x86_64"
    if [[ "$instance_type" == g5g* ]]; then
        cpu_arch="arm64"
    fi
    
    cat > user-data.sh << EOF
#!/bin/bash
set -euo pipefail

# Progress tracking function
create_progress_marker() {
    local step="\$1"
    local status="\$2"
    local message="\$3"
    echo "\$(date '+%Y-%m-%d %H:%M:%S') [\$status] \$step: \$message" | tee -a /var/log/user-data-progress.log
    echo "\$step:\$status:\$message" > "/tmp/user-data-step-\$step"
    # Also create a latest status file for easy monitoring
    echo "\$(date '+%Y-%m-%d %H:%M:%S') [\$status] \$step: \$message" > /tmp/user-data-latest-status
}

# Error handling function
handle_error() {
    local step="\$1"
    local error_msg="\$2"
    create_progress_marker "\$step" "ERROR" "\$error_msg"
    echo "=== ERROR DETAILS ===" >> /var/log/user-data-progress.log
    echo "Step: \$step" >> /var/log/user-data-progress.log
    echo "Error: \$error_msg" >> /var/log/user-data-progress.log
    echo "Last 20 lines of user-data.log:" >> /var/log/user-data-progress.log
    tail -20 /var/log/user-data.log >> /var/log/user-data-progress.log
    exit 1
}

# Set error trap
trap 'handle_error "UNKNOWN" "Script failed unexpectedly at line \$LINENO"' ERR

# Log all output for debugging
exec > >(tee /var/log/user-data.log) 2>&1

<<<<<<< HEAD
create_progress_marker "INIT" "STARTING" "AI Starter Kit Deep Learning AMI Setup"

echo "=== AI Starter Kit Deep Learning AMI Setup ==="
=======
echo "=== GeuseMaker Deep Learning AMI Setup ==="
>>>>>>> 14a3ae94
echo "Timestamp: \$(date)"
echo "Instance Type: $instance_type"
echo "CPU Architecture: $cpu_arch"
echo "AMI Type: $ami_type"

# System identification
echo "System Information:"
uname -a
cat /etc/os-release

create_progress_marker "SYSTEM_UPDATE" "RUNNING" "Updating system packages"

# Update system packages
echo "Updating system packages..."
if command -v apt-get &> /dev/null; then
    apt-get update && apt-get upgrade -y || handle_error "SYSTEM_UPDATE" "Failed to update packages with apt-get"
elif command -v yum &> /dev/null; then
    yum update -y || handle_error "SYSTEM_UPDATE" "Failed to update packages with yum"
fi

create_progress_marker "SYSTEM_UPDATE" "COMPLETED" "System packages updated successfully"

create_progress_marker "GPU_VERIFY" "RUNNING" "Verifying Deep Learning AMI components"

# Verify Deep Learning AMI components
echo "=== Verifying Deep Learning AMI Components ==="

# Check NVIDIA drivers
if command -v nvidia-smi &> /dev/null; then
    echo "✓ NVIDIA drivers found:"
    nvidia-smi --query-gpu=name,driver_version,memory.total --format=csv
    create_progress_marker "GPU_VERIFY" "SUCCESS" "NVIDIA drivers found and working"
else
    echo "⚠ NVIDIA drivers not found - installing drivers"
    create_progress_marker "GPU_INSTALL" "RUNNING" "Installing NVIDIA drivers"
    
    # Install NVIDIA drivers for Deep Learning AMI
    if [[ "$cpu_arch" == "x86_64" ]]; then
        wget -q https://developer.download.nvidia.com/compute/cuda/repos/ubuntu2004/x86_64/cuda-keyring_1.0-1_all.deb || handle_error "GPU_INSTALL" "Failed to download CUDA keyring"
        dpkg -i cuda-keyring_1.0-1_all.deb || handle_error "GPU_INSTALL" "Failed to install CUDA keyring"
        apt-get update || handle_error "GPU_INSTALL" "Failed to update package list after CUDA keyring"
        apt-get install -y nvidia-driver-470 cuda-toolkit-11-8 || handle_error "GPU_INSTALL" "Failed to install NVIDIA drivers and CUDA toolkit"
    else
        echo "ARM64 architecture - using different driver installation method"
        apt-get install -y nvidia-jetpack || handle_error "GPU_INSTALL" "Failed to install NVIDIA Jetpack for ARM64"
    fi
    
    create_progress_marker "GPU_INSTALL" "COMPLETED" "NVIDIA drivers installed successfully"
fi

create_progress_marker "DOCKER_VERIFY" "RUNNING" "Verifying Docker installation"

# Verify Docker
if command -v docker &> /dev/null; then
    echo "✓ Docker found:"
    docker --version
    # Ensure ubuntu user is in docker group
    usermod -aG docker ubuntu
    create_progress_marker "DOCKER_VERIFY" "SUCCESS" "Docker found and configured"
else
    echo "Installing Docker..."
    create_progress_marker "DOCKER_INSTALL" "RUNNING" "Installing Docker"
    
    curl -fsSL https://get.docker.com -o get-docker.sh || handle_error "DOCKER_INSTALL" "Failed to download Docker install script"
    sh get-docker.sh || handle_error "DOCKER_INSTALL" "Failed to install Docker"
    usermod -aG docker ubuntu || handle_error "DOCKER_INSTALL" "Failed to add ubuntu user to docker group"
    rm get-docker.sh
    
    create_progress_marker "DOCKER_INSTALL" "COMPLETED" "Docker installed successfully"
fi

create_progress_marker "DOCKER_COMPOSE" "RUNNING" "Installing/verifying Docker Compose"

# Install/verify Docker Compose
if command -v docker-compose &> /dev/null; then
    echo "✓ Docker Compose found:"
    docker-compose --version
    create_progress_marker "DOCKER_COMPOSE" "SUCCESS" "Docker Compose found"
else
    echo "Installing Docker Compose..."
    if [[ "$cpu_arch" == "x86_64" ]]; then
        curl -L "https://github.com/docker/compose/releases/latest/download/docker-compose-\$(uname -s)-\$(uname -m)" -o /usr/local/bin/docker-compose || handle_error "DOCKER_COMPOSE" "Failed to download Docker Compose for x86_64"
    else
        # ARM64 version
        curl -L "https://github.com/docker/compose/releases/latest/download/docker-compose-linux-aarch64" -o /usr/local/bin/docker-compose || handle_error "DOCKER_COMPOSE" "Failed to download Docker Compose for ARM64"
    fi
    chmod +x /usr/local/bin/docker-compose || handle_error "DOCKER_COMPOSE" "Failed to make Docker Compose executable"
    
    create_progress_marker "DOCKER_COMPOSE" "COMPLETED" "Docker Compose installed successfully"
fi

create_progress_marker "NVIDIA_RUNTIME" "RUNNING" "Configuring NVIDIA Container Runtime"

# Configure NVIDIA Container Runtime
echo "=== Configuring NVIDIA Container Runtime ==="
if ! docker info | grep -q nvidia; then
    echo "Configuring NVIDIA Container Runtime..."
    
    # Install nvidia-container-toolkit
    if [[ "$cpu_arch" == "x86_64" ]]; then
        distribution=\$(. /etc/os-release;echo \$ID\$VERSION_ID)
        curl -s -L https://nvidia.github.io/nvidia-docker/gpgkey | apt-key add - || handle_error "NVIDIA_RUNTIME" "Failed to add NVIDIA Docker GPG key"
        curl -s -L https://nvidia.github.io/nvidia-docker/\$distribution/nvidia-docker.list | tee /etc/apt/sources.list.d/nvidia-docker.list || handle_error "NVIDIA_RUNTIME" "Failed to add NVIDIA Docker repository"
        apt-get update && apt-get install -y nvidia-container-toolkit || handle_error "NVIDIA_RUNTIME" "Failed to install nvidia-container-toolkit"
    else
        # ARM64 specific nvidia container runtime
        apt-get install -y nvidia-container-runtime || handle_error "NVIDIA_RUNTIME" "Failed to install nvidia-container-runtime for ARM64"
    fi
    
    # Configure Docker daemon
    cat > /etc/docker/daemon.json << 'EODAEMON'
{
    "default-runtime": "nvidia",
    "runtimes": {
        "nvidia": {
            "path": "nvidia-container-runtime",
            "runtimeArgs": []
        }
    }
}
EODAEMON
    
    systemctl restart docker || handle_error "NVIDIA_RUNTIME" "Failed to restart Docker service"
    
    create_progress_marker "NVIDIA_RUNTIME" "COMPLETED" "NVIDIA Container Runtime configured successfully"
else
    create_progress_marker "NVIDIA_RUNTIME" "SUCCESS" "NVIDIA Container Runtime already configured"
fi

create_progress_marker "GPU_TEST" "RUNNING" "Testing GPU access in containers"

# Test GPU access
echo "=== Testing GPU Access ==="
if [[ "$cpu_arch" == "x86_64" ]]; then
    if docker run --rm --gpus all nvidia/cuda:12.0-base-ubuntu20.04 nvidia-smi; then
        echo "✓ GPU access in Docker containers verified"
        create_progress_marker "GPU_TEST" "SUCCESS" "GPU access in Docker containers verified"
    else
        handle_error "GPU_TEST" "GPU access in Docker containers failed"
    fi
else
    # ARM64 GPU test
    if docker run --rm --runtime=nvidia --gpus all nvcr.io/nvidia/l4t-base:r32.7.1 nvidia-smi; then
        echo "✓ ARM64 GPU access verified"
        create_progress_marker "GPU_TEST" "SUCCESS" "ARM64 GPU access verified"
    else
        handle_error "GPU_TEST" "ARM64 GPU access failed"
    fi
fi

create_progress_marker "TOOLS_INSTALL" "RUNNING" "Installing additional tools"

# Install additional tools
echo "Installing additional tools..."
if command -v apt-get &> /dev/null; then
    apt-get install -y jq curl wget git htop awscli nfs-common tree || handle_error "TOOLS_INSTALL" "Failed to install additional tools with apt-get"
    
    # Install nvtop for GPU monitoring (if available)
    if [[ "$cpu_arch" == "x86_64" ]]; then
        apt-get install -y nvtop || echo "nvtop not available, continuing..."
    fi
elif command -v yum &> /dev/null; then
    yum install -y jq curl wget git htop awscli nfs-utils tree || handle_error "TOOLS_INSTALL" "Failed to install additional tools with yum"
fi

create_progress_marker "TOOLS_INSTALL" "COMPLETED" "Additional tools installed successfully"

create_progress_marker "CLOUDWATCH" "RUNNING" "Installing CloudWatch agent"

# Install CloudWatch agent
echo "Installing CloudWatch agent..."
if [[ "$cpu_arch" == "x86_64" ]]; then
    wget -q https://s3.amazonaws.com/amazoncloudwatch-agent/ubuntu/amd64/latest/amazon-cloudwatch-agent.deb || handle_error "CLOUDWATCH" "Failed to download CloudWatch agent for x86_64"
    dpkg -i amazon-cloudwatch-agent.deb || handle_error "CLOUDWATCH" "Failed to install CloudWatch agent"
    rm amazon-cloudwatch-agent.deb
else
    # ARM64 CloudWatch agent
    wget -q https://s3.amazonaws.com/amazoncloudwatch-agent/ubuntu/arm64/latest/amazon-cloudwatch-agent.deb || handle_error "CLOUDWATCH" "Failed to download CloudWatch agent for ARM64"
    dpkg -i amazon-cloudwatch-agent.deb || handle_error "CLOUDWATCH" "Failed to install CloudWatch agent"
    rm amazon-cloudwatch-agent.deb
fi

create_progress_marker "CLOUDWATCH" "COMPLETED" "CloudWatch agent installed successfully"

create_progress_marker "SERVICES" "RUNNING" "Starting and enabling services"

# Ensure services are running
systemctl enable docker || handle_error "SERVICES" "Failed to enable Docker service"
systemctl start docker || handle_error "SERVICES" "Failed to start Docker service"

# Create mount point for EFS
mkdir -p /mnt/efs

create_progress_marker "SERVICES" "COMPLETED" "Services started and configured"

create_progress_marker "GPU_SCRIPT" "RUNNING" "Creating GPU monitoring script"

# Create architecture-aware GPU monitoring script
cat > /usr/local/bin/gpu-check.sh << 'EOGPU'
#!/bin/bash
echo "=== GPU Status Check ==="
echo "Date: \$(date)"
echo "Architecture: $cpu_arch"
echo "Instance Type: $instance_type"

if command -v nvidia-smi &> /dev/null; then
    echo "NVIDIA Driver Version:"
    nvidia-smi --query-gpu=driver_version --format=csv,noheader,nounits
    echo "GPU Information:"
    nvidia-smi --query-gpu=name,memory.total,memory.used,memory.free,temperature.gpu,power.draw --format=csv
    echo "Docker GPU Test:"
    if [[ "$cpu_arch" == "x86_64" ]]; then
        docker run --rm --gpus all nvidia/cuda:12.0-base-ubuntu20.04 nvidia-smi -L
    else
        docker run --rm --runtime=nvidia --gpus all nvcr.io/nvidia/l4t-base:r32.7.1 nvidia-smi -L
    fi
else
    echo "NVIDIA drivers not found"
fi
EOGPU

chmod +x /usr/local/bin/gpu-check.sh

create_progress_marker "GPU_SCRIPT" "COMPLETED" "GPU monitoring script created"

create_progress_marker "FINAL_CHECK" "RUNNING" "Running final GPU check"

# Run initial GPU check
echo "=== Running Initial GPU Check ==="
/usr/local/bin/gpu-check.sh

create_progress_marker "FINAL_CHECK" "COMPLETED" "Final GPU check completed"

# Signal completion
create_progress_marker "SETUP_COMPLETE" "SUCCESS" "Deep Learning AMI setup completed successfully"

echo "=== Deep Learning AMI Setup Complete ==="
echo "Timestamp: \$(date)"
echo "Instance: $instance_type ($cpu_arch)"
echo "AMI Type: $ami_type"
touch /tmp/user-data-complete

EOF
}

# =============================================================================
# INTELLIGENT SPOT INSTANCE LAUNCH
# =============================================================================

launch_spot_instance() {
    local SG_ID="$1"
    local EFS_DNS="$2"
    local enable_cross_region="${3:-false}"
    
    log "🚀 Launching GPU spot instance with intelligent configuration selection..."
    
    # Step 1: Run enhanced intelligent configuration selection
    if [[ "$INSTANCE_TYPE" == "auto" ]]; then
        log "Auto-selection mode: Finding optimal configuration with advanced cost analysis..."
        OPTIMAL_CONFIG=$(find_optimal_instance_configuration "$MAX_SPOT_PRICE" "$AWS_REGION" "$enable_cross_region")
        
        if [[ $? -ne 0 ]]; then
            error "Failed to find optimal configuration within budget"
            return 1
        fi
        
        # Parse optimal configuration - Enhanced format: instance:ami:price:az:region:efficiency
        IFS=':' read -r SELECTED_INSTANCE_TYPE SELECTED_AMI SELECTED_PRICE SELECTED_AZ SELECTED_REGION SELECTED_EFFICIENCY <<< "$OPTIMAL_CONFIG"
        
        # Set AMI type based on discovered AMI
        SELECTED_AMI_TYPE="auto-discovered"
        
        # Use the selected AZ if provided
        if [[ -n "$SELECTED_AZ" ]]; then
            export PREFERRED_AZ="$SELECTED_AZ"
        fi
        
        # Update region if different
        if [[ "$SELECTED_REGION" != "$AWS_REGION" ]]; then
            export AWS_REGION="$SELECTED_REGION"
        fi
        
        # Debug output
        info "Enhanced configuration selection results:"
        info "  Instance Type: '$SELECTED_INSTANCE_TYPE'"
        info "  AMI: '$SELECTED_AMI'"
        info "  Spot Price: '\$$SELECTED_PRICE/hour'"
        info "  Availability Zone: '$SELECTED_AZ'"
        info "  Region: '$SELECTED_REGION'"
        info "  Cost Efficiency Score: '$SELECTED_EFFICIENCY'"
        
    else
        log "Manual selection mode: Using specified instance type $INSTANCE_TYPE"
        
        # Verify manually selected instance type and find best AMI
        if ! check_instance_type_availability "$INSTANCE_TYPE" "$AWS_REGION" >/dev/null 2>&1; then
            error "Specified instance type $INSTANCE_TYPE not available in $AWS_REGION"
            return 1
        fi
        
        # Find best AMI for specified instance type
        local primary_ami="$(get_gpu_config "${INSTANCE_TYPE}_primary")"
        local secondary_ami="$(get_gpu_config "${INSTANCE_TYPE}_secondary")"
        
        if verify_ami_availability "$primary_ami" "$AWS_REGION" >/dev/null 2>&1; then
            SELECTED_AMI="$primary_ami"
            SELECTED_AMI_TYPE="primary"
        elif verify_ami_availability "$secondary_ami" "$AWS_REGION" >/dev/null 2>&1; then
            SELECTED_AMI="$secondary_ami"
            SELECTED_AMI_TYPE="secondary"
        else
            error "No valid AMIs available for $INSTANCE_TYPE"
            return 1
        fi
        
        SELECTED_INSTANCE_TYPE="$INSTANCE_TYPE"
        SELECTED_PRICE="$MAX_SPOT_PRICE"
        SELECTED_REGION="$AWS_REGION"
    fi
    
    # Validate that we have all required values
    if [[ -z "$SELECTED_INSTANCE_TYPE" || -z "$SELECTED_AMI" || -z "$SELECTED_AMI_TYPE" ]]; then
        error "Configuration selection failed - missing required values:"
        error "  Instance Type: '$SELECTED_INSTANCE_TYPE'"
        error "  AMI: '$SELECTED_AMI'"
        error "  AMI Type: '$SELECTED_AMI_TYPE'"
        return 1
    fi
    
    success "Selected configuration: $SELECTED_INSTANCE_TYPE with AMI $SELECTED_AMI ($SELECTED_AMI_TYPE)"
    info "Budget: \$$SELECTED_PRICE/hour"
    info "Region: $SELECTED_REGION"
    
    # Step 2: Estimate deployment costs and send alerts if needed
    estimate_deployment_costs "$SELECTED_INSTANCE_TYPE" "$SELECTED_PRICE" "$SELECTED_REGION"
    
    # Send cost alert if estimate is high
    if [[ -n "$ESTIMATED_MONTHLY_COST" ]] && (( $(echo "$ESTIMATED_MONTHLY_COST > 150" | bc -l 2>/dev/null || echo "0") )); then
        send_cost_alert "High Cost" "Deployment estimated at \$$ESTIMATED_MONTHLY_COST/month" "$ESTIMATED_MONTHLY_COST"
    fi
    
    # Step 3: Create optimized user data
    create_optimized_user_data "$SELECTED_INSTANCE_TYPE" "$SELECTED_AMI_TYPE"
    
    # Step 3: Get pricing data for selected instance type for AZ optimization
    log "Analyzing spot pricing by availability zone for $SELECTED_INSTANCE_TYPE..."
    SPOT_PRICES_JSON=$(aws ec2 describe-spot-price-history \
        --instance-types "$SELECTED_INSTANCE_TYPE" \
        --product-descriptions "Linux/UNIX" \
        --max-items 50 \
        --region "$AWS_REGION" \
        --query 'SpotPrices | sort_by(@, &Timestamp) | reverse(@) | [*] | group_by(@, &AvailabilityZone) | map([.[0].AvailabilityZone, .[0].SpotPrice]) | sort_by(@, &[1])' \
        --output json 2>/dev/null || echo "[]")
    
    # Step 4: Determine AZ launch order
    local ORDERED_AZS=()
    if [[ "$SPOT_PRICES_JSON" != "[]" && -n "$SPOT_PRICES_JSON" ]]; then
        info "Current spot pricing by AZ:"
        echo "$SPOT_PRICES_JSON" | jq -r '.[] | "  \(.[0]): $\(.[1])/hour"'
        
        # Create ordered list of AZs by price (lowest first)
        ORDERED_AZS=($(echo "$SPOT_PRICES_JSON" | jq -r '.[] | .[0]' 2>/dev/null || echo ""))
        
        # Filter AZs within budget
        local AFFORDABLE_AZS=()
        for AZ_PRICE in $(echo "$SPOT_PRICES_JSON" | jq -r '.[] | "\(.[0]):\(.[1])"' 2>/dev/null); do
            IFS=':' read -r AZ PRICE <<< "$AZ_PRICE"
            if (( $(echo "$PRICE <= $MAX_SPOT_PRICE" | bc -l 2>/dev/null || echo "1") )); then
                AFFORDABLE_AZS+=("$AZ")
            else
                warning "Excluding $AZ (price: \$$PRICE exceeds budget: \$$MAX_SPOT_PRICE)"
            fi
        done
        
        if [[ ${#AFFORDABLE_AZS[@]} -gt 0 ]]; then
            ORDERED_AZS=("${AFFORDABLE_AZS[@]}")
            info "Attempting launch in price-ordered AZs: ${ORDERED_AZS[*]}"
        else
            warning "No AZs within budget, trying all available AZs"
            ORDERED_AZS=($(aws ec2 describe-availability-zones --region "$AWS_REGION" --query 'AvailabilityZones[?State==`available`].ZoneName' --output text))
        fi
    else
        warning "Could not retrieve pricing data, using all available AZs"
        ORDERED_AZS=($(aws ec2 describe-availability-zones --region "$AWS_REGION" --query 'AvailabilityZones[?State==`available`].ZoneName' --output text))
    fi
    
    # Step 5: Try launching in each AZ in order
    for AZ in "${ORDERED_AZS[@]}"; do
        log "Attempting spot instance launch in AZ: $AZ"
        
        # Get subnet for this AZ
        SUBNET_ID=$(aws ec2 describe-subnets \
            --filters "Name=availability-zone,Values=$AZ" "Name=default-for-az,Values=true" \
            --region "$AWS_REGION" \
            --query 'Subnets[0].SubnetId' \
            --output text)
        
        if [[ "$SUBNET_ID" == "None" || -z "$SUBNET_ID" ]]; then
            warning "No suitable subnet found in $AZ, skipping..."
            continue
        fi
        
        info "Using subnet $SUBNET_ID in $AZ"
        
        # Get current price for this AZ
        CURRENT_PRICE=$(echo "$SPOT_PRICES_JSON" | jq -r ".[] | select(.[0] == \"$AZ\") | .[1]" 2>/dev/null || echo "unknown")
        if [[ "$CURRENT_PRICE" != "unknown" && "$CURRENT_PRICE" != "null" ]]; then
            info "Current spot price in $AZ: \$$CURRENT_PRICE/hour"
        fi
        
        # Create spot instance request
        log "Creating spot instance request in $AZ with max price \$$MAX_SPOT_PRICE/hour..."
        # Prepare instance profile name
        INSTANCE_PROFILE_NAME="$(if [[ "${STACK_NAME}" =~ ^[0-9] ]]; then echo "app-$(echo "${STACK_NAME}" | sed 's/[^a-zA-Z0-9]//g')-profile"; else echo "${STACK_NAME}-instance-profile"; fi)"
        
        # Validate security group ID format before using
        if [[ ! "$SG_ID" =~ ^sg-[0-9a-fA-F]+$ ]]; then
            warning "Invalid security group ID format: $SG_ID. Skipping $AZ."
            continue
        fi
        
        # Validate required parameters before spot instance request
        if [[ -z "$SELECTED_AMI" || -z "$SELECTED_INSTANCE_TYPE" || -z "$KEY_NAME" || -z "$SUBNET_ID" || -z "$INSTANCE_PROFILE_NAME" ]]; then
            warning "Missing required parameters for spot instance in $AZ. Skipping..."
            continue
        fi
        
        # Validate user data file exists
        if [[ ! -f "user-data.sh" ]]; then
            warning "User data file not found. Skipping $AZ."
            continue
        fi
        
        # Create spot instance request with individual parameters
        info "Requesting spot instance in $AZ: $SELECTED_INSTANCE_TYPE at \$$MAX_SPOT_PRICE/hour"
        
        REQUEST_RESULT=$(aws ec2 request-spot-instances \
            --spot-price "$MAX_SPOT_PRICE" \
            --instance-count 1 \
            --type "one-time" \
            --image-id "$SELECTED_AMI" \
            --instance-type "$SELECTED_INSTANCE_TYPE" \
            --key-name "$KEY_NAME" \
            --security-group-ids "$SG_ID" \
            --subnet-id "$SUBNET_ID" \
            --user-data "file://user-data.sh" \
            --iam-instance-profile Name="$INSTANCE_PROFILE_NAME" \
            --region "$AWS_REGION" 2>&1) || {
            warning "Failed to create spot instance request in $AZ: $REQUEST_RESULT"
            continue
        }
        
        REQUEST_ID=$(echo "$REQUEST_RESULT" | jq -r '.SpotInstanceRequests[0].SpotInstanceRequestId' 2>/dev/null || echo "")
        
        if [[ -z "$REQUEST_ID" || "$REQUEST_ID" == "None" || "$REQUEST_ID" == "null" ]]; then
            warning "Failed to extract spot request ID from response in $AZ"
            continue
        fi
        
        success "Created spot instance request $REQUEST_ID in $AZ"
        
        info "Spot instance request ID: $REQUEST_ID in $AZ"
        
        # Wait for spot request fulfillment
        log "Waiting for spot instance to be launched in $AZ..."
        local attempt=0
        local max_attempts=10
        local fulfilled=false
        
        while [ $attempt -lt $max_attempts ]; do
            REQUEST_STATE=$(aws ec2 describe-spot-instance-requests \
                --spot-instance-request-ids "$REQUEST_ID" \
                --region "$AWS_REGION" \
                --query 'SpotInstanceRequests[0].State' \
                --output text 2>/dev/null || echo "failed")
            
            if [[ "$REQUEST_STATE" == "active" ]]; then
                fulfilled=true
                break
            elif [[ "$REQUEST_STATE" == "failed" || "$REQUEST_STATE" == "cancelled" ]]; then
                warning "Spot instance request failed with state: $REQUEST_STATE"
                break
            fi
            
            attempt=$((attempt + 1))
            info "Attempt $attempt/$max_attempts: Request state is $REQUEST_STATE, waiting 30s..."
            sleep 30
        done
        
        if [ "$fulfilled" = true ]; then
            # Get instance ID
            INSTANCE_ID=$(aws ec2 describe-spot-instance-requests \
                --spot-instance-request-ids "$REQUEST_ID" \
                --region "$AWS_REGION" \
                --query 'SpotInstanceRequests[0].InstanceId' \
                --output text)
            
            if [[ -n "$INSTANCE_ID" && "$INSTANCE_ID" != "None" && "$INSTANCE_ID" != "null" ]]; then
                # Wait for instance to be running
                log "Waiting for instance to be running..."
                aws ec2 wait instance-running --instance-ids "$INSTANCE_ID" --region "$AWS_REGION"
                
                # Get instance details
                INSTANCE_INFO=$(aws ec2 describe-instances \
                    --instance-ids "$INSTANCE_ID" \
                    --region "$AWS_REGION" \
                    --query 'Reservations[0].Instances[0].{PublicIp:PublicIpAddress,AZ:Placement.AvailabilityZone}' \
                    --output json)
                
                PUBLIC_IP=$(echo "$INSTANCE_INFO" | jq -r '.PublicIp')
                ACTUAL_AZ=$(echo "$INSTANCE_INFO" | jq -r '.AZ')
                
                # Tag instance with configuration details
                aws ec2 create-tags \
                    --resources "$INSTANCE_ID" \
                    --tags \
                        Key=Name,Value="${STACK_NAME}-gpu-instance" \
                        Key=Project,Value="$PROJECT_NAME" \
                        Key=InstanceType,Value="$SELECTED_INSTANCE_TYPE" \
                        Key=AMI,Value="$SELECTED_AMI" \
                        Key=AMIType,Value="$SELECTED_AMI_TYPE" \
                        Key=AvailabilityZone,Value="$ACTUAL_AZ" \
                        Key=SpotPrice,Value="${CURRENT_PRICE:-unknown}" \
                        Key=Architecture,Value="$(echo "$(get_instance_specs "$SELECTED_INSTANCE_TYPE")" | cut -d: -f5)" \
                        Key=GPUType,Value="$(echo "$(get_instance_specs "$SELECTED_INSTANCE_TYPE")" | cut -d: -f4)" \
                    --region "$AWS_REGION"
                
                success "🎉 Spot instance launched successfully!"
                success "  Instance ID: $INSTANCE_ID"
                success "  Public IP: $PUBLIC_IP"
                success "  Instance Type: $SELECTED_INSTANCE_TYPE"
                success "  AMI: $SELECTED_AMI ($SELECTED_AMI_TYPE)"
                success "  Availability Zone: $ACTUAL_AZ"
                if [[ "$CURRENT_PRICE" != "unknown" ]]; then
                    success "  Spot Price: \$$CURRENT_PRICE/hour"
                fi
                
                # Clean up user data file
                rm -f user-data.sh
                
                # Export for other functions
                export DEPLOYED_INSTANCE_TYPE="$SELECTED_INSTANCE_TYPE"
                export DEPLOYED_AMI="$SELECTED_AMI"
                export DEPLOYED_AMI_TYPE="$SELECTED_AMI_TYPE"
                
                echo "$INSTANCE_ID:$PUBLIC_IP:$ACTUAL_AZ"
                return 0
            else
                warning "Failed to get instance ID from spot request in $AZ"
                continue
            fi
        else
            warning "Spot instance request failed/timed out in $AZ, trying next AZ..."
            aws ec2 cancel-spot-instance-requests --spot-instance-request-ids "$REQUEST_ID" --region "$AWS_REGION" 2>/dev/null || true
            continue
        fi
    done
    
    # If we get here, all AZs failed
    error "❌ Failed to launch spot instance in any availability zone"
    error "This may be due to:"
    error "  1. Capacity constraints across all AZs for selected instance type"
    error "  2. Service quota limits for GPU spot instances"
    error "  3. Current spot prices exceed budget limit"
    error "  4. AMI availability issues in the region"
    error ""
    error "💡 Suggestions:"
    error "  1. Increase --max-spot-price (current: $MAX_SPOT_PRICE)"
    error "  2. Try a different region with better capacity"
    error "  3. Check service quotas for GPU instances"
    error "  4. Try during off-peak hours for better pricing"
    
    # Clean up
    rm -f user-data.sh
    return 1
}

# =============================================================================
# DEBUGGING AND MONITORING FUNCTIONS
# =============================================================================

check_instance_setup_status() {
    local PUBLIC_IP="$1"
    local KEY_FILE="${2:-${KEY_NAME}.pem}"
    local ssh_options="-o StrictHostKeyChecking=no -o ConnectTimeout=10 -o BatchMode=yes -o ControlMaster=auto -o ControlPath=/tmp/ssh-control-status-%h-%p-%r -o ControlPersist=60"
    
    if [[ -z "$PUBLIC_IP" ]]; then
        error "Usage: check_instance_setup_status <PUBLIC_IP> [KEY_FILE]"
        return 1
    fi
    
    log "🔍 Checking setup status for instance at $PUBLIC_IP..."
    
    # Test SSH connectivity
    if ! ssh $ssh_options -i "$KEY_FILE" "ubuntu@$PUBLIC_IP" "echo SSH_READY" &> /dev/null; then
        error "❌ Cannot establish SSH connection to $PUBLIC_IP"
        return 1
    fi
    
    success "✅ SSH connection successful"
    
    # Get comprehensive status with single SSH call
    status_result=$(ssh $ssh_options -i "$KEY_FILE" "ubuntu@$PUBLIC_IP" '
        # Current status
        if [ -f /tmp/user-data-latest-status ]; then
            cat /tmp/user-data-latest-status
        else
            echo "No status file found"
        fi
        
        # Setup completion
        if [ -f /tmp/user-data-complete ]; then
            echo "COMPLETE"
        else
            echo "INCOMPLETE"
        fi
        
        # Step count
        ls /tmp/user-data-step-* 2>/dev/null | grep -v ERROR | wc -l || echo "0"
        
        # Errors
        ls /tmp/user-data-step-*ERROR* 2>/dev/null | head -1 || echo "NO_ERRORS"
        
        # Completed steps list
        echo "=== COMPLETED STEPS ==="
        ls /tmp/user-data-step-* 2>/dev/null | grep -v ERROR | while read step; do 
            echo "$(basename "$step" | cut -d- -f4-)"
        done || echo "No steps completed"
        
        # System status
        echo "=== SYSTEM STATUS ==="
        
        # Docker
        if docker info >/dev/null 2>&1; then
            echo "Docker: running"
        else
            echo "Docker: not running"
        fi
        
        # GPU
        if nvidia-smi >/dev/null 2>&1; then
            echo "GPU: available"
        else
            echo "GPU: not available"
        fi
        
        # Services (if setup complete)
        if [ -f /tmp/user-data-complete ]; then
            echo "=== SERVICE STATUS ==="
            for port_name in "5678:n8n" "11434:ollama" "6333:qdrant" "11235:crawl4ai"; do
                port=$(echo "$port_name" | cut -d: -f1)
                name=$(echo "$port_name" | cut -d: -f2)
                status=$(curl -s -o /dev/null -w "%{http_code}" "http://localhost:$port/health" 2>/dev/null || curl -s -o /dev/null -w "%{http_code}" "http://localhost:$port/healthz" 2>/dev/null || echo "unreachable")
                echo "$name (port $port): $status"
            done
        fi
    ' 2>/dev/null || echo "Could not retrieve status information")
    
    # Parse results
    local current_status=""
    local completion_status=""
    local completed_steps="0"
    local error_files=""
    local parsing_mode="status"
    
    while IFS= read -r line; do
        case "$parsing_mode" in
            "status")
                if [[ "$line" == "COMPLETE" || "$line" == "INCOMPLETE" ]]; then
                    completion_status="$line"
                    parsing_mode="steps"
                elif [[ "$line" =~ ^[0-9]+$ ]]; then
                    completed_steps="$line"
                    parsing_mode="errors"
                else
                    current_status="$line"
                fi
                ;;
            "steps")
                if [[ "$line" =~ ^[0-9]+$ ]]; then
                    completed_steps="$line"
                    parsing_mode="errors"
                fi
                ;;
            "errors")
                if [[ "$line" == "=== COMPLETED STEPS ===" ]]; then
                    parsing_mode="completed_list"
                elif [[ "$line" != "NO_ERRORS" ]]; then
                    error_files="$line"
                fi
                ;;
            "completed_list")
                if [[ "$line" == "=== SYSTEM STATUS ===" ]]; then
                    parsing_mode="system"
                elif [[ "$line" != "No steps completed" ]]; then
                    echo "  ✅ $line"
                fi
                ;;
            "system")
                if [[ "$line" == "=== SERVICE STATUS ===" ]]; then
                    parsing_mode="services"
                elif [[ "$line" =~ ^(Docker|GPU): ]]; then
                    echo "  $line"
                fi
                ;;
            "services")
                if [[ "$line" =~ .*\(port.*\): ]]; then
                    local service_name=$(echo "$line" | cut -d'(' -f1 | xargs)
                    local service_status=$(echo "$line" | cut -d':' -f3 | xargs)
                    if [[ "$service_status" =~ ^2[0-9][0-9]$ ]]; then
                        echo "  $service_name: ✅ healthy"
                    else
                        echo "  $service_name: ❌ not responding (status: $service_status)"
                    fi
                fi
                ;;
        esac
    done <<< "$status_result"
    
    # Display summary
    echo -e "${BLUE}📊 Current Status:${NC} $current_status"
    
    if [[ "$completion_status" == "COMPLETE" ]]; then
        success "🎉 Setup completed successfully!"
    else
        warning "⏳ Setup still in progress or failed"
    fi
    
    echo -e "${BLUE}📈 Progress:${NC} $completed_steps/12 steps completed"
    
    if [[ -n "$error_files" && "$error_files" != "NO_ERRORS" ]]; then
        error "❌ Errors detected in setup process:"
        echo "$error_files"
        
        # Get error details
        error_details=$(ssh $ssh_options -i "$KEY_FILE" "ubuntu@$PUBLIC_IP" "cat /var/log/user-data-progress.log 2>/dev/null | grep ERROR -A 3 -B 1 | tail -10" 2>/dev/null)
        if [[ -n "$error_details" ]]; then
            echo -e "${RED}Recent error details:${NC}"
            echo "$error_details"
        fi
    else
        success "✅ No errors detected"
    fi
    
    echo -e "${BLUE}📋 Completed steps:${NC}"
    # Steps were already displayed during parsing
    
    echo -e "${BLUE}🔧 System Status:${NC}"
    # System status was already displayed during parsing
    
    if [[ "$completion_status" == "COMPLETE" ]]; then
        echo -e "${BLUE}🌐 Service Status:${NC}"
        # Service status was already displayed during parsing
    fi
    
    # Close SSH control connection
    ssh $ssh_options -O exit "ubuntu@$PUBLIC_IP" 2>/dev/null || true
    
    echo ""
    echo -e "${YELLOW}💡 For detailed logs, run:${NC}"
    echo "ssh -i $KEY_FILE ubuntu@$PUBLIC_IP"
    echo "Then check:"
    echo "  - sudo tail -f /var/log/user-data.log"
    echo "  - cat /var/log/user-data-progress.log"
    echo "  - ls -la /tmp/user-data-*"
}

# =============================================================================
# DEPLOYMENT RESULTS DISPLAY
# =============================================================================

display_results() {
    local PUBLIC_IP="$1"
    local INSTANCE_ID="$2"
    local EFS_DNS="$3"
    local INSTANCE_AZ="$4"
    
    # Get deployed configuration info
    local DEPLOYED_TYPE="${DEPLOYED_INSTANCE_TYPE:-$INSTANCE_TYPE}"
    local DEPLOYED_AMI_ID="${DEPLOYED_AMI:-unknown}"
    local DEPLOYED_AMI_TYPE="${DEPLOYED_AMI_TYPE:-unknown}"
    
    # Get instance specs
    local SPECS="$(get_instance_specs "$DEPLOYED_TYPE")"
    if [[ -z "$SPECS" ]]; then
        SPECS="unknown:unknown:unknown:unknown:unknown:unknown"
    fi
    IFS=':' read -r vcpus ram gpus gpu_type cpu_arch storage <<< "$SPECS"
    
    echo ""
    echo -e "${CYAN}=================================${NC}"
    echo -e "${GREEN}   🚀 AI STARTER KIT DEPLOYED!    ${NC}"
    echo -e "${CYAN}=================================${NC}"
    echo ""
    echo -e "${BLUE}🎯 Intelligent Configuration Selected:${NC}"
    echo -e "  Instance Type: ${YELLOW}$DEPLOYED_TYPE${NC}"
    echo -e "  vCPUs: ${YELLOW}$vcpus${NC} | RAM: ${YELLOW}${ram}GB${NC} | GPUs: ${YELLOW}$gpus x $gpu_type${NC}"
    echo -e "  Architecture: ${YELLOW}$cpu_arch${NC} | Storage: ${YELLOW}$storage${NC}"
    echo -e "  AMI: ${YELLOW}$DEPLOYED_AMI_ID${NC} ($DEPLOYED_AMI_TYPE)"
    local perf_score="$(get_performance_score "$DEPLOYED_TYPE")"
    if [[ -z "$perf_score" || "$perf_score" == "0" ]]; then
        perf_score="N/A"
    fi
    echo -e "  Performance Score: ${YELLOW}${perf_score}/100${NC}"
    echo ""
    echo -e "${BLUE}📍 Deployment Location:${NC}"
    echo -e "  Instance ID: ${YELLOW}$INSTANCE_ID${NC}"
    echo -e "  Public IP: ${YELLOW}$PUBLIC_IP${NC}"
    echo -e "  Availability Zone: ${YELLOW}$INSTANCE_AZ${NC}"
    echo -e "  Region: ${YELLOW}$AWS_REGION${NC}"
    echo -e "  EFS DNS: ${YELLOW}$EFS_DNS${NC}"
    echo ""
    echo -e "${BLUE}🌐 Service URLs:${NC}"
    echo -e "  ${GREEN}n8n Workflow Editor:${NC}     http://$PUBLIC_IP:5678"
    echo -e "  ${GREEN}Crawl4AI Web Scraper:${NC}    http://$PUBLIC_IP:11235"
    echo -e "  ${GREEN}Qdrant Vector Database:${NC}  http://$PUBLIC_IP:6333"
    echo -e "  ${GREEN}Ollama AI Models:${NC}        http://$PUBLIC_IP:11434"
    echo ""
    echo -e "${BLUE}🔐 SSH Access:${NC}"
    echo -e "  ssh -i ${KEY_NAME}.pem ubuntu@$PUBLIC_IP"
    echo ""
    
    # Show architecture-specific benefits
    if [[ "$cpu_arch" == "ARM" ]]; then
        echo -e "${BLUE}🔧 ARM64 Graviton2 Benefits:${NC}"
        echo -e "  ${GREEN}✓${NC} Up to 40% better price-performance than x86"
        echo -e "  ${GREEN}✓${NC} Lower power consumption"
        echo -e "  ${GREEN}✓${NC} Custom ARM-optimized Deep Learning AMI"
        echo -e "  ${GREEN}✓${NC} NVIDIA T4G Tensor Core GPUs"
        echo -e "  ${YELLOW}⚠${NC} Some software may require ARM64 compatibility"
    else
        echo -e "${BLUE}🔧 Intel x86_64 Benefits:${NC}"
        echo -e "  ${GREEN}✓${NC} Universal software compatibility"
        echo -e "  ${GREEN}✓${NC} Mature ecosystem and optimizations"
        echo -e "  ${GREEN}✓${NC} NVIDIA T4 Tensor Core GPUs"
        echo -e "  ${GREEN}✓${NC} High-performance Intel Xeon processors"
    fi
    
    echo ""
    echo -e "${BLUE}🤖 Deep Learning AMI Features:${NC}"
    echo -e "  ${GREEN}✓${NC} Pre-installed NVIDIA drivers (optimized versions)"
    echo -e "  ${GREEN}✓${NC} Docker with NVIDIA container runtime"
    echo -e "  ${GREEN}✓${NC} CUDA toolkit and cuDNN libraries"
    echo -e "  ${GREEN}✓${NC} Python ML frameworks (TensorFlow, PyTorch, etc.)"
    echo -e "  ${GREEN}✓${NC} Conda environments for different frameworks"
    echo -e "  ${GREEN}✓${NC} Jupyter notebooks and development tools"
    echo ""
    echo -e "${BLUE}🚀 Next Steps:${NC}"
    echo -e "  1. ${CYAN}Wait 5-10 minutes${NC} for all services to fully start"
    echo -e "  2. ${CYAN}Access n8n${NC} at http://$PUBLIC_IP:5678 to set up workflows"
    echo -e "  3. ${CYAN}Check GPU status${NC}: ssh to instance and run '/usr/local/bin/gpu-check.sh'"
    echo -e "  4. ${CYAN}Check service logs${NC}: ssh to instance and run 'docker-compose logs'"
    echo -e "  5. ${CYAN}Configure API keys${NC} in .env file for enhanced features"
    echo ""
    echo -e "${YELLOW}💰 Cost Optimization:${NC}"
    if [[ -n "${SELECTED_PRICE:-}" ]]; then
        echo -e "  ${GREEN}✓${NC} Spot instance selected at ~\$${SELECTED_PRICE}/hour"
        local daily_cost=$(echo "scale=2; $SELECTED_PRICE * 24" | bc -l 2>/dev/null || echo "N/A")
        if [[ "$daily_cost" != "N/A" ]]; then
            echo -e "  ${GREEN}✓${NC} Estimated daily cost: ~\$${daily_cost} (24 hours)"
        fi
    else
        echo -e "  ${GREEN}✓${NC} Spot instance pricing optimized"
    fi
    echo -e "  ${GREEN}✓${NC} ~70% savings vs on-demand pricing"
    echo -e "  ${GREEN}✓${NC} Multi-AZ failover for availability"
    echo -e "  ${GREEN}✓${NC} Intelligent configuration selection"
    echo -e "  ${RED}⚠${NC} Remember to terminate when not in use!"
    echo ""
    echo -e "${BLUE}🎛️ Deployment Features:${NC}"
    echo -e "  ${GREEN}✓${NC} Intelligent AMI and instance selection"
    echo -e "  ${GREEN}✓${NC} Real-time spot pricing analysis"
    echo -e "  ${GREEN}✓${NC} Multi-architecture support (Intel/ARM)"
    echo -e "  ${GREEN}✓${NC} EFS shared storage"
    echo -e "  ${GREEN}✓${NC} Application Load Balancer"
    echo -e "  ${GREEN}✓${NC} CloudFront CDN"
    echo -e "  ${GREEN}✓${NC} CloudWatch monitoring"
    echo -e "  ${GREEN}✓${NC} SSM parameter management"
    echo -e "  ${GREEN}✓${NC} Real-time setup progress tracking"
    echo -e "  ${GREEN}✓${NC} Advanced error detection and debugging"
    echo ""
    echo -e "${PURPLE}🧠 Intelligent Selection Summary:${NC}"
    if [[ "$INSTANCE_TYPE" == "auto" ]]; then
        echo -e "  ${CYAN}Mode:${NC} Automatic optimal configuration selection"
        echo -e "  ${CYAN}Budget:${NC} \$$MAX_SPOT_PRICE/hour maximum"
        echo -e "  ${CYAN}Selection:${NC} $DEPLOYED_TYPE chosen for best price/performance"
    else
        echo -e "  ${CYAN}Mode:${NC} Manual instance type selection"
        echo -e "  ${CYAN}Specified:${NC} $INSTANCE_TYPE"
        echo -e "  ${CYAN}AMI Selection:${NC} Best available AMI auto-selected"
    fi
    echo ""
    echo -e "${BLUE}🔍 Monitoring & Debugging:${NC}"
    echo -e "  ${CYAN}Real-time status check:${NC}     $0 check-status $PUBLIC_IP"
    echo -e "  ${CYAN}Progress logs:${NC}              ssh -i ${KEY_NAME}.pem ubuntu@$PUBLIC_IP 'tail -f /var/log/user-data-progress.log'"
    echo -e "  ${CYAN}Full setup logs:${NC}            ssh -i ${KEY_NAME}.pem ubuntu@$PUBLIC_IP 'tail -f /var/log/user-data.log'"
    echo -e "  ${CYAN}GPU status:${NC}                 ssh -i ${KEY_NAME}.pem ubuntu@$PUBLIC_IP '/usr/local/bin/gpu-check.sh'"
    echo ""
    echo -e "${GREEN}🎉 Deployment completed successfully!${NC}"
    echo -e "${BLUE}Happy building with your AI-powered infrastructure! 🚀${NC}"
    echo ""
}

# =============================================================================
# INFRASTRUCTURE SETUP FUNCTIONS
# =============================================================================

cleanup_on_error() {
    error "Deployment failed. Cleaning up resources..."
    
    # Use comprehensive cleanup script if available
    local script_dir="$(cd "$(dirname "${BASH_SOURCE[0]}")" && pwd)"
    if [ -f "$script_dir/cleanup-stack.sh" ] && [ -n "${STACK_NAME:-}" ]; then
        log "Running comprehensive cleanup for stack: $STACK_NAME"
        "$script_dir/cleanup-stack.sh" "$STACK_NAME" || true
        return
    fi
    
    # Fallback to manual cleanup if no stack name or cleanup script
    # Terminate instance first
    if [ ! -z "${INSTANCE_ID:-}" ]; then
        log "Terminating instance $INSTANCE_ID..."
        aws ec2 terminate-instances --instance-ids "$INSTANCE_ID" --region "$AWS_REGION" || true
        aws ec2 wait instance-terminated --instance-ids "$INSTANCE_ID" --region "$AWS_REGION" || true
    fi
    
    # Delete CloudWatch alarms (if any were created)
    log "Deleting CloudWatch alarms..."
    aws cloudwatch delete-alarms \
        --alarm-names "${STACK_NAME}-high-gpu-utilization" "${STACK_NAME}-low-gpu-utilization" \
        --region "$AWS_REGION" 2>/dev/null || true
    
    # Delete CloudFront distribution (takes longest, do early)
    if [ ! -z "${DISTRIBUTION_ID:-}" ]; then
        log "Disabling and deleting CloudFront distribution..."
        # Disable first
        ETAG=$(aws cloudfront get-distribution-config --id "$DISTRIBUTION_ID" --query ETag --output text 2>/dev/null) || true
        if [ ! -z "$ETAG" ] && [ "$ETAG" != "None" ]; then
            CONFIG=$(aws cloudfront get-distribution-config --id "$DISTRIBUTION_ID" --query DistributionConfig --output json 2>/dev/null) || true
            if [ ! -z "$CONFIG" ]; then
                echo "$CONFIG" | jq '.Enabled = false' > disabled-config.json 2>/dev/null || true
                aws cloudfront update-distribution --id "$DISTRIBUTION_ID" --distribution-config file://disabled-config.json --if-match "$ETAG" 2>/dev/null || true
                aws cloudfront wait distribution-deployed --id "$DISTRIBUTION_ID" 2>/dev/null || true
                NEW_ETAG=$(aws cloudfront get-distribution --id "$DISTRIBUTION_ID" --query ETag --output text 2>/dev/null) || true
                aws cloudfront delete-distribution --id "$DISTRIBUTION_ID" --if-match "$NEW_ETAG" 2>/dev/null || true
            fi
        fi
    fi
    
    # Clean up temporary files
    rm -f user-data.sh trust-policy.json custom-policy.json deploy-app.sh disabled-config.json cloudfront-config.json
}

create_key_pair() {
    log "Setting up SSH key pair..."
    
    if aws ec2 describe-key-pairs --key-names "$KEY_NAME" --region "$AWS_REGION" &> /dev/null; then
        warning "Key pair $KEY_NAME already exists"
        return 0
    fi
    
    # Create key pair
    aws ec2 create-key-pair \
        --key-name "$KEY_NAME" \
        --region "$AWS_REGION" \
        --query 'KeyMaterial' \
        --output text > "${KEY_NAME}.pem"
    
    chmod 600 "${KEY_NAME}.pem"
    success "Created SSH key pair: ${KEY_NAME}.pem"
}

retry_with_backoff() {
    local cmd=("$@")
    local max_attempts=5
    local base_delay=1
    local attempt=1
    
    while [[ $attempt -le $max_attempts ]]; do
        log "Attempt $attempt/$max_attempts: ${cmd[*]}"
        
        if "${cmd[@]}"; then
            return 0
        fi
        
        if [[ $attempt -eq $max_attempts ]]; then
            error "Command failed after $max_attempts attempts: ${cmd[*]}"
            return 1
        fi
        
        local delay=$((base_delay * (2 ** (attempt - 1))))
        local jitter=$((RANDOM % 3))
        delay=$((delay + jitter))
        
        warning "Command failed, retrying in ${delay}s..."
        sleep "$delay"
        ((attempt++))
    done
}

generate_secure_password() {
    local length=${1:-32}
    openssl rand -base64 "$length" | tr -d "=+/" | cut -c1-"$length"
}

store_ssm_parameter() {
    local param_name="$1"
    local param_value="$2"
    local param_type="${3:-SecureString}"
    local description="$4"
    
    log "Storing parameter: $param_name"
    
    retry_with_backoff aws ssm put-parameter \
        --name "$param_name" \
        --value "$param_value" \
        --type "$param_type" \
        --description "$description" \
        --overwrite \
        --region "$AWS_REGION" > /dev/null
    
    if [[ $? -eq 0 ]]; then
        success "Stored parameter: $param_name"
    else
        error "Failed to store parameter: $param_name"
        return 1
    fi
}

get_ssm_parameter() {
    local param_name="$1"
    local default_value="${2:-}"
    
    local value
    value=$(aws ssm get-parameter \
        --name "$param_name" \
        --with-decryption \
        --region "$AWS_REGION" \
        --query 'Parameter.Value' \
        --output text 2>/dev/null)
    
    if [[ $? -eq 0 ]] && [[ "$value" != "None" ]] && [[ -n "$value" ]]; then
        echo "$value"
    else
        if [[ -n "$default_value" ]]; then
            log "Parameter $param_name not found, using default"
            echo "$default_value"
        else
            warning "Parameter $param_name not found and no default provided"
            return 1
        fi
    fi
}

setup_secure_credentials() {
    log "Setting up secure credential management..."
    
    local base_path="/aibuildkit"
    local postgres_password
    local n8n_encryption_key
    local openai_api_key
    local webhook_url
    
    postgres_password=$(get_ssm_parameter "$base_path/POSTGRES_PASSWORD")
    if [[ -z "$postgres_password" ]]; then
        postgres_password=$(generate_secure_password 24)
        store_ssm_parameter "$base_path/POSTGRES_PASSWORD" "$postgres_password" "SecureString" "PostgreSQL database password for AI Starter Kit"
    fi
    
    n8n_encryption_key=$(get_ssm_parameter "$base_path/n8n/ENCRYPTION_KEY")
    if [[ -z "$n8n_encryption_key" ]]; then
        n8n_encryption_key=$(generate_secure_password 32)
        store_ssm_parameter "$base_path/n8n/ENCRYPTION_KEY" "$n8n_encryption_key" "SecureString" "n8n encryption key for secure workflow storage"
    fi
    
    openai_api_key=$(get_ssm_parameter "$base_path/OPENAI_API_KEY")
    if [[ -z "$openai_api_key" ]]; then
        warning "OpenAI API key not found in SSM. Please set it manually:"
        warning "aws ssm put-parameter --name '$base_path/OPENAI_API_KEY' --value 'your-api-key' --type SecureString --region $AWS_REGION"
    fi
    
    webhook_url=$(get_ssm_parameter "$base_path/WEBHOOK_URL")
    if [[ -z "$webhook_url" ]]; then
        log "Webhook URL not set in SSM. This is optional for basic functionality."
    fi
    
    export POSTGRES_PASSWORD="$postgres_password"
    export N8N_ENCRYPTION_KEY="$n8n_encryption_key"
    export OPENAI_API_KEY="$openai_api_key"
    export WEBHOOK_URL="$webhook_url"
    
    success "Secure credentials configured"
}

setup_infrastructure_parallel() {
    log "Setting up infrastructure components in parallel..."
    
    local temp_dir
    temp_dir=$(mktemp -d)
    
    local key_pair_file="$temp_dir/key_pair"
    local iam_role_file="$temp_dir/iam_role"
    local security_group_file="$temp_dir/security_group"
    
    {
        create_key_pair 2>&1 && echo "SUCCESS" > "$key_pair_file"
    } &
    local key_pair_pid=$!
    
    {
        create_iam_role 2>&1 && echo "SUCCESS" > "$iam_role_file"
    } &
    local iam_role_pid=$!
    
    {
        SG_ID=$(create_security_group 2>&1)
        if [[ $? -eq 0 ]] && [[ -n "$SG_ID" ]]; then
            echo "$SG_ID" > "$security_group_file"
        else
            echo "FAILED" > "$security_group_file"
        fi
    } &
    local security_group_pid=$!
    
    log "Waiting for parallel infrastructure creation to complete..."
    
    local failed_components=()
    
    if ! wait "$key_pair_pid"; then
        failed_components+=("key_pair")
    elif [[ ! -f "$key_pair_file" ]] || [[ "$(cat "$key_pair_file")" != "SUCCESS" ]]; then
        failed_components+=("key_pair")
    fi
    
    if ! wait "$iam_role_pid"; then
        failed_components+=("iam_role")
    elif [[ ! -f "$iam_role_file" ]] || [[ "$(cat "$iam_role_file")" != "SUCCESS" ]]; then
        failed_components+=("iam_role")
    fi
    
    if ! wait "$security_group_pid"; then
        failed_components+=("security_group")
    elif [[ ! -f "$security_group_file" ]] || [[ "$(cat "$security_group_file")" == "FAILED" ]]; then
        failed_components+=("security_group")
    fi
    
    if [[ ${#failed_components[@]} -gt 0 ]]; then
        error "Failed to create infrastructure components: ${failed_components[*]}"
        rm -rf "$temp_dir"
        return 1
    fi
    
    local sg_id
    sg_id=$(cat "$security_group_file")
    
    success "Parallel infrastructure setup completed successfully"
    log "Security Group ID: $sg_id"
    
    log "Creating EFS file system..."
    local efs_dns
    efs_dns=$(create_efs "$sg_id")
    
    if [[ -z "$efs_dns" ]] || [[ "$efs_dns" == "None" ]]; then
        error "Failed to create EFS file system"
        rm -rf "$temp_dir"
        return 1
    fi
    
    rm -rf "$temp_dir"
    
    echo "$sg_id:$efs_dns"
}

get_caller_ip() {
    local caller_ip
    caller_ip=$(curl -s --max-time 10 ifconfig.me 2>/dev/null || \
                curl -s --max-time 10 icanhazip.com 2>/dev/null || \
                curl -s --max-time 10 checkip.amazonaws.com 2>/dev/null)
    
    if [[ -z "$caller_ip" ]] || [[ ! "$caller_ip" =~ ^[0-9]{1,3}\.[0-9]{1,3}\.[0-9]{1,3}\.[0-9]{1,3}$ ]]; then
        warning "Could not determine caller IP, using 0.0.0.0/0 for SSH access"
        echo "0.0.0.0/0"
    else
        log "Detected caller IP: $caller_ip"
        echo "$caller_ip/32"
    fi
}

test_service_endpoint() {
    local host="$1"
    local port="$2"
    local service_name="$3"
    local health_path="${4:-/health}"
    
    local url="http://$host:$port$health_path"
    local response
    local http_code
    local timing
    
    timing=$(time (
        response=$(curl -s --max-time 10 --connect-timeout 5 -w "%{http_code}" "$url" 2>/dev/null || echo "connection_failed")
    ) 2>&1)
    
    http_code=$(echo "$response" | tail -n1)
    
    if [[ "$http_code" =~ ^[0-9]{3}$ ]]; then
        if [[ "$http_code" -ge 200 && "$http_code" -lt 400 ]]; then
            local response_time
            response_time=$(echo "$timing" | grep -o '[0-9]*\.[0-9]*s' | head -n1 | sed 's/s//')
            echo "✓ $service_name ($host:$port): HTTP $http_code (${response_time:-unknown}s)"
            return 0
        else
            echo "✗ $service_name ($host:$port): HTTP $http_code (error response)"
            return 1
        fi
    else
        echo "✗ $service_name ($host:$port): Connection failed"
        return 1
    fi
}

get_docker_service_info() {
    local host="$1"
    
    log "Gathering Docker service information from $host..."
    
    ssh -i "${KEY_NAME}.pem" -o StrictHostKeyChecking=no ubuntu@"$host" '
        echo "=== DOCKER CONTAINERS ==="
        docker ps --format "table {{.Names}}\t{{.Status}}\t{{.Ports}}" 2>/dev/null || echo "Docker not available"
        
        echo ""
        echo "=== DOCKER STATS ==="
        timeout 5 docker stats --no-stream --format "table {{.Name}}\t{{.CPUPerc}}\t{{.MemUsage}}\t{{.NetIO}}" 2>/dev/null || echo "Docker stats not available"
        
        echo ""
        echo "=== DOCKER LOGS (last 10 lines per service) ==="
        for service in n8n ollama qdrant crawl4ai postgres; do
            echo "--- $service ---"
            docker logs --tail 10 "$service" 2>/dev/null || echo "No logs for $service"
        done
        
        echo ""
        echo "=== SYSTEM RESOURCES ==="
        echo "Memory:"
        free -h 2>/dev/null || echo "Memory info not available"
        echo "Disk:"
        df -h / 2>/dev/null || echo "Disk info not available"
        echo "Load:"
        uptime 2>/dev/null || echo "Load info not available"
        
        if command -v nvidia-smi >/dev/null 2>&1; then
            echo ""
            echo "=== GPU STATUS ==="
            nvidia-smi --query-gpu=name,memory.used,memory.total,utilization.gpu --format=csv,noheader,nounits 2>/dev/null || echo "GPU info not available"
        fi
    ' 2>/dev/null || echo "Could not gather Docker service information"
}

enhanced_health_check() {
    local host="$1"
    local max_attempts="${2:-10}"
    local attempt=1
    
    log "Starting enhanced health check for $host..."
    
    local services=(
        "5678:n8n:/healthz"
        "11434:ollama:/api/tags"
        "6333:qdrant:/health"
        "11235:crawl4ai:/health"
    )
    
    while [[ $attempt -le $max_attempts ]]; do
        log "Health check attempt $attempt/$max_attempts"
        
        local all_healthy=true
        local failed_services=()
        
        for service_config in "${services[@]}"; do
            local port=$(echo "$service_config" | cut -d: -f1)
            local name=$(echo "$service_config" | cut -d: -f2)
            local path=$(echo "$service_config" | cut -d: -f3)
            
            if ! test_service_endpoint "$host" "$port" "$name" "$path"; then
                all_healthy=false
                failed_services+=("$name")
            fi
        done
        
        if [[ "$all_healthy" == true ]]; then
            success "All services are healthy on $host"
            return 0
        fi
        
        if [[ $attempt -eq $max_attempts ]]; then
            error "Health check failed after $max_attempts attempts"
            error "Failed services: ${failed_services[*]}"
            
            log "Gathering diagnostic information..."
            get_docker_service_info "$host"
            
            return 1
        fi
        
        local delay=$((30 + (attempt * 10)))
        warning "Services not ready: ${failed_services[*]}. Retrying in ${delay}s..."
        sleep "$delay"
        ((attempt++))
    done
}

comprehensive_service_diagnostics() {
    local host="$1"
    
    log "Running comprehensive service diagnostics for $host..."
    
    echo "=== SERVICE ENDPOINT TESTS ==="
    test_service_endpoint "$host" "5678" "n8n" "/healthz"
    test_service_endpoint "$host" "11434" "ollama" "/api/tags"
    test_service_endpoint "$host" "6333" "qdrant" "/health"
    test_service_endpoint "$host" "11235" "crawl4ai" "/health"
    
    echo ""
    echo "=== DOCKER SERVICE INFORMATION ==="
    get_docker_service_info "$host"
    
    echo ""
    echo "=== NETWORK CONNECTIVITY ==="
    for port in 5678 11434 6333 11235; do
        if nc -z "$host" "$port" 2>/dev/null; then
            echo "✓ Port $port: Open"
        else
            echo "✗ Port $port: Closed or filtered"
        fi
    done
}

create_security_group() {
    log "Creating enhanced security group with IP whitelisting..."
    
    # Get VPC ID first
    VPC_ID=$(aws ec2 describe-vpcs \
        --filters "Name=is-default,Values=true" \
        --region "$AWS_REGION" \
        --query 'Vpcs[0].VpcId' \
        --output text)
    
<<<<<<< HEAD
    if [[ "$VPC_ID" == "None" ]] || [[ -z "$VPC_ID" ]]; then
        error "Failed to find default VPC"
        return 1
    fi
    
    # Get caller's IP for SSH whitelisting
    CALLER_IP=$(get_caller_ip)
    
    # Create security group
    SG_ID=$(aws ec2 create-security-group \
        --group-name "${STACK_NAME}-sg" \
        --description "Security group for AI Starter Kit Intelligent Deployment" \
        --vpc-id "$VPC_ID" \
        --region "$AWS_REGION" \
        --query 'GroupId' \
        --output text)
    
    if [[ -z "$SG_ID" ]] || [[ "$SG_ID" == "None" ]]; then
        error "Failed to create security group"
        return 1
    fi
    
    log "Adding security group rules with enhanced security..."
    
    # SSH access - restricted to caller's IP
    retry_with_backoff aws ec2 authorize-security-group-ingress \
        --group-id "$SG_ID" \
        --protocol tcp \
        --port 22 \
        --cidr "$CALLER_IP" \
        --region "$AWS_REGION" || {
        warning "Failed to add SSH rule for $CALLER_IP, adding fallback rule"
        aws ec2 authorize-security-group-ingress \
            --group-id "$SG_ID" \
            --protocol tcp \
            --port 22 \
            --cidr 0.0.0.0/0 \
            --region "$AWS_REGION"
    }
    
    # Public ALB ports (these need to be open to the world)
    retry_with_backoff aws ec2 authorize-security-group-ingress \
        --group-id "$SG_ID" \
        --protocol tcp \
        --port 80 \
        --cidr 0.0.0.0/0 \
        --region "$AWS_REGION"
    
    retry_with_backoff aws ec2 authorize-security-group-ingress \
        --group-id "$SG_ID" \
        --protocol tcp \
        --port 443 \
        --cidr 0.0.0.0/0 \
        --region "$AWS_REGION"
    
    # Service ports - restricted to caller's IP and internal VPC
    local vpc_cidr
    vpc_cidr=$(aws ec2 describe-vpcs \
        --vpc-ids "$VPC_ID" \
        --region "$AWS_REGION" \
        --query 'Vpcs[0].CidrBlock' \
        --output text)
    
    # n8n - workflow automation interface
    retry_with_backoff aws ec2 authorize-security-group-ingress \
        --group-id "$SG_ID" \
        --protocol tcp \
        --port 5678 \
        --cidr "$CALLER_IP" \
        --region "$AWS_REGION"
    
    if [[ "$vpc_cidr" != "$CALLER_IP" ]]; then
        retry_with_backoff aws ec2 authorize-security-group-ingress \
            --group-id "$SG_ID" \
            --protocol tcp \
            --port 5678 \
            --cidr "$vpc_cidr" \
            --region "$AWS_REGION"
    fi
    
    # Ollama - LLM inference
    retry_with_backoff aws ec2 authorize-security-group-ingress \
        --group-id "$SG_ID" \
        --protocol tcp \
        --port 11434 \
        --cidr "$CALLER_IP" \
        --region "$AWS_REGION"
    
    if [[ "$vpc_cidr" != "$CALLER_IP" ]]; then
        retry_with_backoff aws ec2 authorize-security-group-ingress \
            --group-id "$SG_ID" \
            --protocol tcp \
            --port 11434 \
            --cidr "$vpc_cidr" \
            --region "$AWS_REGION"
    fi
    
    # Crawl4AI - web scraping service
    retry_with_backoff aws ec2 authorize-security-group-ingress \
        --group-id "$SG_ID" \
        --protocol tcp \
        --port 11235 \
        --cidr "$CALLER_IP" \
        --region "$AWS_REGION"
    
    if [[ "$vpc_cidr" != "$CALLER_IP" ]]; then
        retry_with_backoff aws ec2 authorize-security-group-ingress \
            --group-id "$SG_ID" \
            --protocol tcp \
            --port 11235 \
            --cidr "$vpc_cidr" \
            --region "$AWS_REGION"
    fi
    
    # Qdrant - vector database
    retry_with_backoff aws ec2 authorize-security-group-ingress \
        --group-id "$SG_ID" \
        --protocol tcp \
        --port 6333 \
        --cidr "$CALLER_IP" \
        --region "$AWS_REGION"
    
    if [[ "$vpc_cidr" != "$CALLER_IP" ]]; then
        retry_with_backoff aws ec2 authorize-security-group-ingress \
            --group-id "$SG_ID" \
            --protocol tcp \
            --port 6333 \
            --cidr "$vpc_cidr" \
            --region "$AWS_REGION"
    fi
    
    # NFS for EFS - internal communication only
    retry_with_backoff aws ec2 authorize-security-group-ingress \
        --group-id "$SG_ID" \
        --protocol tcp \
        --port 2049 \
        --source-group "$SG_ID" \
        --region "$AWS_REGION"
    
    # UDP for NFS as well
    retry_with_backoff aws ec2 authorize-security-group-ingress \
        --group-id "$SG_ID" \
        --protocol udp \
        --port 2049 \
        --source-group "$SG_ID" \
        --region "$AWS_REGION"
    
    # Portmapper for NFS
    retry_with_backoff aws ec2 authorize-security-group-ingress \
        --group-id "$SG_ID" \
        --protocol tcp \
        --port 111 \
        --source-group "$SG_ID" \
        --region "$AWS_REGION"
    
    retry_with_backoff aws ec2 authorize-security-group-ingress \
        --group-id "$SG_ID" \
        --protocol udp \
        --port 111 \
        --source-group "$SG_ID" \
        --region "$AWS_REGION"
    
    success "Created enhanced security group: $SG_ID (SSH restricted to $CALLER_IP)"
    echo "$SG_ID"
=======
    if [[ -z "$VPC_ID" || "$VPC_ID" == "None" ]]; then
        log "[ERROR] Failed to retrieve default VPC ID."
        exit 1
    fi
    
    # Check if security group exists
    SG_ID=$(aws ec2 describe-security-groups \
        --group-names "${STACK_NAME}-sg" \
        --region "$AWS_REGION" \
        --query 'SecurityGroups[0].GroupId' \
        --output text 2>/dev/null | grep -oE 'sg-[0-9a-fA-F]+' | head -n1)
    
    if [[ -z "$SG_ID" ]]; then
        # Create security group
        SG_ID=$(aws ec2 create-security-group \
            --group-name "${STACK_NAME}-sg" \
            --description "Security group for GeuseMaker Intelligent Deployment" \
            --vpc-id "$VPC_ID" \
            --region "$AWS_REGION" \
            --query 'GroupId' \
            --output text)
        if [[ -z "$SG_ID" ]]; then
            log "[ERROR] Failed to create security group."
            exit 1
        fi
    fi
    
    # Validate SG_ID format
    if [[ ! "$SG_ID" =~ ^sg-[0-9a-fA-F]+$ ]]; then
        log "[ERROR] Invalid security group ID: $SG_ID"
        exit 1
    fi
    
    # Add security group rules with duplicate protection
    add_sg_rule_if_not_exists() {
        local sg_id="$1"
        local protocol="$2"
        local port="$3"
        local source_type="$4"
        local source_value="$5"
        
        # Check if rule already exists
        local existing_rule
        if [[ "$source_type" == "cidr" ]]; then
            existing_rule=$(aws ec2 describe-security-groups \
                --group-ids "$sg_id" \
                --region "$AWS_REGION" \
                --query "SecurityGroups[0].IpPermissions[?IpProtocol=='$protocol' && FromPort==$port && ToPort==$port && IpRanges[?CidrIp=='$source_value']]" \
                --output text 2>/dev/null)
        else
            existing_rule=$(aws ec2 describe-security-groups \
                --group-ids "$sg_id" \
                --region "$AWS_REGION" \
                --query "SecurityGroups[0].IpPermissions[?IpProtocol=='$protocol' && FromPort==$port && ToPort==$port && UserIdGroupPairs[?GroupId=='$source_value']]" \
                --output text 2>/dev/null)
        fi
        
        if [[ -z "$existing_rule" ]]; then
            log "Adding security group rule for port $port ($protocol)"
            if [[ "$source_type" == "cidr" ]]; then
                if ! aws ec2 authorize-security-group-ingress \
                    --group-id "$sg_id" \
                    --protocol "$protocol" \
                    --port "$port" \
                    --cidr "$source_value" \
                    --region "$AWS_REGION" >/dev/null 2>&1; then
                    log "[WARNING] Failed to add rule for port $port (may already exist)"
                fi
            else
                if ! aws ec2 authorize-security-group-ingress \
                    --group-id "$sg_id" \
                    --protocol "$protocol" \
                    --port "$port" \
                    --source-group "$source_value" \
                    --region "$AWS_REGION" >/dev/null 2>&1; then
                    log "[WARNING] Failed to add rule for port $port (may already exist)"
                fi
            fi
        else
            log "Security group rule for port $port already exists, skipping"
        fi
    }
    
    # Add all required rules
    add_sg_rule_if_not_exists "$SG_ID" "tcp" "22" "cidr" "0.0.0.0/0"      # SSH
    add_sg_rule_if_not_exists "$SG_ID" "tcp" "5678" "cidr" "0.0.0.0/0"    # n8n
    add_sg_rule_if_not_exists "$SG_ID" "tcp" "11434" "cidr" "0.0.0.0/0"   # Ollama
    add_sg_rule_if_not_exists "$SG_ID" "tcp" "11235" "cidr" "0.0.0.0/0"   # Crawl4AI
    add_sg_rule_if_not_exists "$SG_ID" "tcp" "6333" "cidr" "0.0.0.0/0"    # Qdrant
    add_sg_rule_if_not_exists "$SG_ID" "tcp" "80" "cidr" "0.0.0.0/0"      # HTTP
    add_sg_rule_if_not_exists "$SG_ID" "tcp" "443" "cidr" "0.0.0.0/0"     # HTTPS
    add_sg_rule_if_not_exists "$SG_ID" "tcp" "2049" "group" "$SG_ID"      # NFS for EFS
    
    success "Created security group: $SG_ID"
    echo "$SG_ID" | tr -d '\n\r\t '
>>>>>>> 14a3ae94
}

create_iam_role() {
    log "Creating IAM role for EC2 instances..."
    
    # Check if role exists
    if aws iam get-role --role-name "${STACK_NAME}-role" &> /dev/null; then
        warning "IAM role already exists"
        return 0
    fi
    
    # Create trust policy
    cat > trust-policy.json << EOF
{
    "Version": "2012-10-17",
    "Statement": [
        {
            "Effect": "Allow",
            "Principal": {
                "Service": "ec2.amazonaws.com"
            },
            "Action": "sts:AssumeRole"
        }
    ]
}
EOF

    # Create role
    aws iam create-role \
        --role-name "${STACK_NAME}-role" \
        --assume-role-policy-document file://trust-policy.json || {
        warning "Role ${STACK_NAME}-role may already exist, continuing..."
    }
    
    # Attach essential policies
    aws iam attach-role-policy \
        --role-name "${STACK_NAME}-role" \
        --policy-arn arn:aws:iam::aws:policy/CloudWatchAgentServerPolicy || {
        warning "CloudWatchAgentServerPolicy may already be attached, continuing..."
    }
    
    aws iam attach-role-policy \
        --role-name "${STACK_NAME}-role" \
        --policy-arn arn:aws:iam::aws:policy/AmazonSSMManagedInstanceCore || {
        warning "AmazonSSMManagedInstanceCore may already be attached, continuing..."
    }
    
    # Create custom policy for EFS and AWS service access
    cat > custom-policy.json << EOF
{
    "Version": "2012-10-17",
    "Statement": [
        {
            "Effect": "Allow",
            "Action": [
                "elasticfilesystem:DescribeFileSystems",
                "elasticfilesystem:DescribeMountTargets", 
                "ec2:Describe*",
                "cloudwatch:PutMetricData",
                "ssm:GetParameter",
                "ssm:GetParameters",
                "ssm:GetParametersByPath"
            ],
            "Resource": "*"
        }
    ]
}
EOF

    aws iam create-policy \
        --policy-name "${STACK_NAME}-custom-policy" \
        --policy-document file://custom-policy.json || true
    
    aws iam attach-role-policy \
        --role-name "${STACK_NAME}-role" \
        --policy-arn "arn:aws:iam::$(aws sts get-caller-identity --query Account --output text):policy/${STACK_NAME}-custom-policy" || {
        warning "Custom policy may already be attached, continuing..."
    }
    
    # Create instance profile (ensure name starts with letter for AWS compliance)
    local profile_name
    if [[ "${STACK_NAME}" =~ ^[0-9] ]]; then
        local clean_name=$(echo "${STACK_NAME}" | sed 's/[^a-zA-Z0-9]//g')
        profile_name="app-${clean_name}-profile"
    else
        profile_name="${STACK_NAME}-instance-profile"
    fi
    
    aws iam create-instance-profile --instance-profile-name "$profile_name" || true
    aws iam add-role-to-instance-profile \
        --instance-profile-name "$profile_name" \
        --role-name "${STACK_NAME}-role" || true
    
    # Wait for IAM propagation
    log "Waiting for IAM role propagation..."
    sleep 30
    
    success "Created IAM role and instance profile"
}

create_efs() {
    local SG_ID="$1"
    log "Setting up EFS (Elastic File System)..."
    
    # Check if EFS already exists by searching through all file systems
    EFS_LIST=$(aws efs describe-file-systems \
        --region "$AWS_REGION" \
        --query 'FileSystems[].FileSystemId' \
        --output text 2>/dev/null || echo "")
    
    # Check each EFS to see if it has our tag
    for EFS_ID in $EFS_LIST; do
        if [[ -n "$EFS_ID" && "$EFS_ID" != "None" ]]; then
            EFS_TAGS=$(aws efs list-tags-for-resource \
                --resource-id "$EFS_ID" \
                --region "$AWS_REGION" \
                --query "Tags[?Key=='Name'].Value" \
                --output text 2>/dev/null || echo "")
            
            if [[ "$EFS_TAGS" == "${STACK_NAME}-efs" ]]; then
                warning "EFS already exists: $EFS_ID"
                # Get EFS DNS name
                EFS_DNS="${EFS_ID}.efs.${AWS_REGION}.amazonaws.com"
                export EFS_ID
                echo "$EFS_DNS"
                return 0
            fi
        fi
    done
    
    # Create EFS
    EFS_ID=$(aws efs create-file-system \
        --creation-token "${STACK_NAME}-efs-$(date +%s)" \
        --performance-mode generalPurpose \
        --throughput-mode provisioned \
        --provisioned-throughput-in-mibps 100 \
        --encrypted \
        --region "$AWS_REGION" \
        --query 'FileSystemId' \
        --output text)
    
    # Tag EFS
    aws efs create-tags \
        --file-system-id "$EFS_ID" \
        --tags Key=Name,Value="${STACK_NAME}-efs" Key=Project,Value="$PROJECT_NAME" \
        --region "$AWS_REGION"
    
    # Wait for EFS to be available
    log "Waiting for EFS to become available..."
    while true; do
        EFS_STATE=$(aws efs describe-file-systems \
            --file-system-id "$EFS_ID" \
            --region "$AWS_REGION" \
            --query 'FileSystems[0].LifeCycleState' \
            --output text 2>/dev/null || echo "")
        
        if [[ "$EFS_STATE" == "available" ]]; then
            log "EFS is now available"
            break
        elif [[ "$EFS_STATE" == "creating" ]]; then
            log "EFS is still creating... waiting 10 seconds"
            sleep 10
        else
            warning "EFS state: $EFS_STATE"
            sleep 10
        fi
    done
    
    # Get EFS DNS name
    EFS_DNS="${EFS_ID}.efs.${AWS_REGION}.amazonaws.com"
    # Export EFS_ID for cleanup function
    export EFS_ID
    success "Created EFS: $EFS_ID (DNS: $EFS_DNS)"
    echo "$EFS_DNS"
}

get_subnet_for_az() {
    local AZ="$1"
    aws ec2 describe-subnets \
        --filters "Name=availability-zone,Values=$AZ" "Name=default-for-az,Values=true" \
        --region "$AWS_REGION" \
        --query 'Subnets[0].SubnetId' \
        --output text
}

create_efs_mount_target() {
    local SG_ID="$1"
    local INSTANCE_AZ="$2"
    
    if [[ -z "${EFS_ID:-}" ]]; then
        error "EFS_ID not set. Cannot create mount target."
        return 1
    fi
    
    log "Creating EFS mount target in $INSTANCE_AZ (where instance is running)..."
    
    # Check if mount target already exists in this AZ
    EXISTING_MT=$(aws efs describe-mount-targets \
        --file-system-id "$EFS_ID" \
        --region "$AWS_REGION" \
        --query "MountTargets[?AvailabilityZoneName=='$INSTANCE_AZ'].MountTargetId" \
        --output text 2>/dev/null || echo "")
    
    if [[ -n "$EXISTING_MT" && "$EXISTING_MT" != "None" ]]; then
        warning "EFS mount target already exists in $INSTANCE_AZ: $EXISTING_MT"
        return 0
    fi
    
    # Get subnet ID for the instance AZ
    SUBNET_ID=$(get_subnet_for_az "$INSTANCE_AZ")
    
    if [[ "$SUBNET_ID" != "None" && -n "$SUBNET_ID" ]]; then
        aws efs create-mount-target \
            --file-system-id "$EFS_ID" \
            --subnet-id "$SUBNET_ID" \
            --security-groups "$SG_ID" \
            --region "$AWS_REGION" || {
            warning "Mount target creation failed in $INSTANCE_AZ, but continuing..."
            return 0
        }
        success "Created EFS mount target in $INSTANCE_AZ"
    else
        error "No suitable subnet found in $INSTANCE_AZ"
        return 1
    fi
}

create_target_group() {
    local SG_ID="$1"
    local INSTANCE_ID="$2"
    
    log "Creating target group for n8n..."
    
    # Get VPC ID
    VPC_ID=$(aws ec2 describe-vpcs --filters "Name=is-default,Values=true" --query 'Vpcs[0].VpcId' --output text --region "$AWS_REGION")
    
    TARGET_GROUP_ARN=$(aws elbv2 create-target-group \
        --name "${STACK_NAME}-n8n-tg" \
        --protocol HTTP \
        --port 5678 \
        --vpc-id "$VPC_ID" \
        --health-check-protocol HTTP \
        --health-check-port 5678 \
        --health-check-path /healthz \
        --health-check-interval-seconds 30 \
        --health-check-timeout-seconds 10 \
        --healthy-threshold-count 2 \
        --unhealthy-threshold-count 2 \
        --target-type instance \
        --region "$AWS_REGION" \
        --query 'TargetGroups[0].TargetGroupArn' \
        --output text)
    
    # Register instance to target group
    aws elbv2 register-targets \
        --target-group-arn "$TARGET_GROUP_ARN" \
        --targets "Id=$INSTANCE_ID,Port=5678" \
        --region "$AWS_REGION" || {
        warning "Failed to register instance to n8n target group, but continuing..."
    }
    
    success "Created n8n target group: $TARGET_GROUP_ARN"
    echo "$TARGET_GROUP_ARN"
}

create_qdrant_target_group() {
    local SG_ID="$1"
    local INSTANCE_ID="$2"
    
    log "Creating target group for qdrant..."
    
    # Get VPC ID
    VPC_ID=$(aws ec2 describe-vpcs --filters "Name=is-default,Values=true" --query 'Vpcs[0].VpcId' --output text --region "$AWS_REGION")
    
    QDRANT_TG_ARN=$(aws elbv2 create-target-group \
        --name "${STACK_NAME}-qdrant-tg" \
        --protocol HTTP \
        --port 6333 \
        --vpc-id "$VPC_ID" \
        --health-check-protocol HTTP \
        --health-check-port 6333 \
        --health-check-path /healthz \
        --health-check-interval-seconds 30 \
        --health-check-timeout-seconds 10 \
        --healthy-threshold-count 2 \
        --unhealthy-threshold-count 2 \
        --target-type instance \
        --region "$AWS_REGION" \
        --query 'TargetGroups[0].TargetGroupArn' \
        --output text)
    
    # Register instance to target group
    aws elbv2 register-targets \
        --target-group-arn "$QDRANT_TG_ARN" \
        --targets "Id=$INSTANCE_ID,Port=6333" \
        --region "$AWS_REGION" || {
        warning "Failed to register instance to qdrant target group, but continuing..."
    }
    
    success "Created qdrant target group: $QDRANT_TG_ARN"
    echo "$QDRANT_TG_ARN"
}

create_alb() {
    local SG_ID="$1"
    local TARGET_GROUP_ARN="$2"
    local QDRANT_TG_ARN="$3"
    
    log "Creating Application Load Balancer..."
    
    # Get subnets
    SUBNETS=$(aws ec2 describe-subnets \
        --filters "Name=default-for-az,Values=true" \
        --region "$AWS_REGION" \
        --query 'Subnets[].SubnetId' \
        --output text)
    
    ALB_ARN=$(aws elbv2 create-load-balancer \
        --name "${STACK_NAME}-alb" \
        --subnets $SUBNETS \
        --security-groups "$SG_ID" \
        --scheme internet-facing \
        --type application \
        --ip-address-type ipv4 \
        --region "$AWS_REGION" \
        --query 'LoadBalancers[0].LoadBalancerArn' \
        --output text)
    
    # Get ALB DNS name
    ALB_DNS=$(aws elbv2 describe-load-balancers \
        --load-balancer-arns "$ALB_ARN" \
        --region "$AWS_REGION" \
        --query 'LoadBalancers[0].DNSName' \
        --output text)
    
    # Create listener for n8n (default)
    aws elbv2 create-listener \
        --load-balancer-arn "$ALB_ARN" \
        --protocol HTTP \
        --port 80 \
        --default-actions Type=forward,TargetGroupArn="$TARGET_GROUP_ARN" \
        --region "$AWS_REGION" > /dev/null 2>&1
    
    # Create listener for qdrant
    aws elbv2 create-listener \
        --load-balancer-arn "$ALB_ARN" \
        --protocol HTTP \
        --port 6333 \
        --default-actions Type=forward,TargetGroupArn="$QDRANT_TG_ARN" \
        --region "$AWS_REGION" > /dev/null 2>&1
    
    export ALB_ARN
    success "Created ALB: $ALB_DNS"
    echo "$ALB_DNS"
}

setup_cloudfront() {
    local ALB_DNS="$1"
    
    log "Setting up CloudFront CDN..."
    
<<<<<<< HEAD
    # Create CloudFront distribution config file
    cat > cloudfront-config.json << EOF
{
    "CallerReference": "${STACK_NAME}-$(date +%s)",
    "Comment": "CloudFront distribution for AI Starter Kit",
    "DefaultCacheBehavior": {
        "TargetOriginId": "ALBOrigin",
        "ViewerProtocolPolicy": "redirect-to-https",
        "AllowedMethods": {
            "Quantity": 7,
            "Items": ["DELETE", "GET", "HEAD", "OPTIONS", "PATCH", "POST", "PUT"],
            "CachedMethods": {
                "Quantity": 2,
                "Items": ["GET", "HEAD"]
            }
        },
        "ForwardedValues": {
            "QueryString": true,
            "Headers": {
=======
    # Create CloudFront distribution
    DISTRIBUTION_CONFIG='{
        "CallerReference": "'${STACK_NAME}'-'$(date +%s)'",
        "Comment": "CloudFront distribution for GeuseMaker",
        "DefaultCacheBehavior": {
            "TargetOriginId": "ALBOrigin",
            "ViewerProtocolPolicy": "redirect-to-https",
            "AllowedMethods": {
                "Quantity": 7,
                "Items": ["DELETE", "GET", "HEAD", "OPTIONS", "PATCH", "POST", "PUT"],
                "CachedMethods": {
                    "Quantity": 2,
                    "Items": ["GET", "HEAD"]
                }
            },
            "ForwardedValues": {
                "QueryString": true,
                "Headers": {
                    "Quantity": 0
                }
            },
            "TrustedSigners": {
                "Enabled": false,
>>>>>>> 14a3ae94
                "Quantity": 0
            },
            "Cookies": {
                "Forward": "none"
            }
        },
        "TrustedSigners": {
            "Enabled": false,
            "Quantity": 0
        },
        "MinTTL": 0
    },
    "Origins": {
        "Quantity": 1,
        "Items": [
            {
                "Id": "ALBOrigin",
                "DomainName": "$ALB_DNS",
                "CustomOriginConfig": {
                    "HTTPPort": 80,
                    "HTTPSPort": 443,
                    "OriginProtocolPolicy": "http-only"
                }
            }
        ]
    },
    "Enabled": true,
    "PriceClass": "PriceClass_100"
}
EOF
    
    # Validate the CloudFront config file was created properly
    if [[ ! -f "cloudfront-config.json" ]]; then
        error "CloudFront config file was not created"
        return 1
    fi
    
    # Validate JSON syntax
    if ! jq empty cloudfront-config.json 2>/dev/null; then
        error "Invalid JSON in CloudFront config file"
        cat cloudfront-config.json
        return 1
    fi
    
    DISTRIBUTION_ID=$(aws cloudfront create-distribution \
        --distribution-config file://cloudfront-config.json \
        --region "$AWS_REGION" \
        --query 'Distribution.Id' \
        --output text)
    
    DISTRIBUTION_DOMAIN=$(aws cloudfront get-distribution \
        --id "$DISTRIBUTION_ID" \
        --region "$AWS_REGION" \
        --query 'Distribution.DomainName' \
        --output text)
    
    export DISTRIBUTION_ID
    export DISTRIBUTION_DOMAIN
    success "Created CloudFront distribution: $DISTRIBUTION_DOMAIN"
}

wait_for_instance_ready() {
    local PUBLIC_IP="$1"
    
    log "🚀 Starting enhanced 3-phase instance readiness check..."
    
    local ssh_options="-o StrictHostKeyChecking=no -o ConnectTimeout=10 -o BatchMode=yes -o ControlMaster=auto -o ControlPath=/tmp/ssh-control-%h-%p-%r -o ControlPersist=300"
    
    # =======================================================================
    # PHASE 1: SSH Connectivity (20 attempts, 15s each = 5 minutes max)
    # =======================================================================
    info "📡 Phase 1: Establishing SSH connectivity..."
    local ssh_ready=false
    
    for attempt in {1..20}; do
        if ssh $ssh_options -i "${KEY_NAME}.pem" "ubuntu@$PUBLIC_IP" "echo SSH_READY" &> /dev/null; then
            success "✅ SSH connection established! (attempt $attempt/20)"
            ssh_ready=true
            break
        fi
        
        # Progress indicator
        local progress=$((attempt * 5))
        info "🔄 SSH attempt $attempt/20 (${progress}%): Waiting for network interface... (${attempt}m${((attempt-1)*15%60)}s elapsed)"
        sleep 15
    done
    
    if [ "$ssh_ready" = false ]; then
        error "❌ SSH connectivity failed after 5 minutes"
        log "🔍 Checking EC2 instance status..."
        
        # Try to get instance status for debugging
        if command -v aws &> /dev/null; then
            local instance_id=$(aws ec2 describe-instances \
                --filters "Name=ip-address,Values=$PUBLIC_IP" \
                --region "$AWS_REGION" \
                --query 'Reservations[0].Instances[0].InstanceId' \
                --output text 2>/dev/null || echo "unknown")
            
            if [[ "$instance_id" != "unknown" && "$instance_id" != "None" ]]; then
                info "Instance ID: $instance_id"
                aws ec2 describe-instances --instance-ids "$instance_id" --region "$AWS_REGION" \
                    --query 'Reservations[0].Instances[0].{State:State.Name,Status:InstanceStatus.Status}' \
                    --output table 2>/dev/null || true
            fi
        fi
        
        echo -e "${YELLOW}Troubleshooting steps:${NC}"
        echo "1. Check security group allows SSH (port 22) from your IP"
        echo "2. Verify the instance is running: aws ec2 describe-instances --instance-ids <instance-id>"
        echo "3. Check system logs: aws ec2 get-console-output --instance-id <instance-id>"
        return 1
    fi
    
    # =======================================================================
    # PHASE 2: Cloud-init completion (40 attempts, 30s each = 20 minutes max)
    # =======================================================================
    info "☁️  Phase 2: Waiting for cloud-init completion..."
    local cloud_init_ready=false
    
    for attempt in {1..40}; do
        # Check cloud-init status with timeout
        local cloud_init_status=$(ssh $ssh_options -i "${KEY_NAME}.pem" "ubuntu@$PUBLIC_IP" \
            "timeout 10 cloud-init status --wait 2>/dev/null || echo 'timeout'" 2>/dev/null || echo "connection_failed")
        
        if [[ "$cloud_init_status" == *"done"* ]]; then
            success "✅ Cloud-init completed successfully! (attempt $attempt/40)"
            cloud_init_ready=true
            break
        elif [[ "$cloud_init_status" == "timeout" ]]; then
            # Still running
            local progress=$((attempt * 100 / 40))
            info "🔄 Cloud-init attempt $attempt/40 (${progress}%): Still initializing system... (${attempt}min elapsed)"
        elif [[ "$cloud_init_status" == "connection_failed" ]]; then
            warning "⚠️  SSH connection temporarily lost (attempt $attempt/40) - instance may be rebooting"
        else
            # Check for errors
            if [[ "$cloud_init_status" == *"error"* ]]; then
                error "❌ Cloud-init failed with error: $cloud_init_status"
                return 1
            fi
            info "🔄 Cloud-init status (attempt $attempt/40): $cloud_init_status"
        fi
        
        sleep 30
    done
    
    if [ "$cloud_init_ready" = false ]; then
        error "❌ Cloud-init failed to complete after 20 minutes"
        
        # Get diagnostic information
        local diagnostic_info=$(ssh $ssh_options -i "${KEY_NAME}.pem" "ubuntu@$PUBLIC_IP" '
            echo "=== CLOUD-INIT STATUS ==="
            cloud-init status || echo "Status check failed"
            echo "=== CLOUD-INIT LOGS (last 20 lines) ==="
            sudo tail -20 /var/log/cloud-init.log 2>/dev/null || echo "No cloud-init.log available"
            echo "=== CLOUD-INIT OUTPUT LOGS (last 20 lines) ==="
            sudo tail -20 /var/log/cloud-init-output.log 2>/dev/null || echo "No cloud-init-output.log available"
        ' 2>/dev/null || echo "Could not retrieve diagnostic information")
        
        echo -e "${RED}Diagnostic information:${NC}"
        echo "$diagnostic_info"
        return 1
    fi
    
    # =======================================================================
    # PHASE 3: User-data completion (60 attempts, 30s each = 30 minutes max)
    # =======================================================================
    info "📜 Phase 3: Waiting for user-data script completion..."
    local setup_complete=false
    local last_status=""
    
    for attempt in {1..60}; do
        # Use single SSH connection to check multiple things efficiently
        local ssh_result=$(ssh $ssh_options -i "${KEY_NAME}.pem" "ubuntu@$PUBLIC_IP" '
            # Check if setup is complete
            if [ -f /tmp/user-data-complete ]; then
                echo "COMPLETE"
            else
                echo "RUNNING"
            fi
            
            # Get current status (if available)
            if [ -f /tmp/user-data-latest-status ]; then
                cat /tmp/user-data-latest-status
            else
                echo "User-data script initializing..."
            fi
            
            # Check for errors
            ls /tmp/user-data-step-*ERROR* 2>/dev/null | head -1 || echo "NO_ERRORS"
            
            # Get completed step count
            ls /tmp/user-data-step-* 2>/dev/null | grep -v ERROR | wc -l || echo "0"
            
            # Get system resource status
            echo "CPU: $(top -bn1 | grep "Cpu(s)" | awk "{print \$2}" | cut -d"%" -f1 || echo "N/A")% | RAM: $(free | grep Mem | awk "{printf \"%.1f\", \$3/\$2 * 100.0}" || echo "N/A")%"
        ' 2>/dev/null || echo -e "CONNECTION_ISSUE\nConnection issue\nNO_ERRORS\n0\nSystem: N/A")
        
        # Parse the results
        IFS=$'\n' read -d '' -r completion_status current_status error_check completed_steps system_status <<< "$ssh_result" || true
        
        # Check if setup is complete
        if [[ "$completion_status" == "COMPLETE" ]]; then
            success "🎉 User-data script completed successfully! (attempt $attempt/60)"
            setup_complete=true
            break
        fi
        
        # Handle connection issues
        if [[ "$completion_status" == "CONNECTION_ISSUE" ]]; then
            if (( attempt % 3 == 0 )); then  # Only log every 3rd connection issue
                warning "⚠️  SSH connection issue (attempt $attempt/60) - instance may be under heavy load"
            fi
        else
            # Enhanced progress reporting
            local progress=$((attempt * 100 / 60))
            local elapsed_min=$((attempt / 2))
            
            # Only log if status changed or every 5 attempts
            if [[ "$current_status" != "$last_status" ]] || (( attempt % 5 == 0 )); then
                if [[ "$current_status" == "User-data script initializing..." ]]; then
                    info "🔄 User-data attempt $attempt/60 (${progress}%): Starting deployment script... (${elapsed_min}min elapsed)"
                else
                    info "📊 User-data attempt $attempt/60 (${progress}%): $current_status | $system_status (${elapsed_min}min elapsed)"
                fi
                last_status="$current_status"
                
                # Show step progress
                if [[ "$completed_steps" =~ ^[0-9]+$ ]] && [ "$completed_steps" -gt 0 ]; then
                    info "✅ Completed setup steps: $completed_steps/12"
                fi
            fi
            
            # Check for errors
            if [[ -n "$error_check" && "$error_check" != "NO_ERRORS" ]]; then
                error "❌ User-data script failed - error detected!"
                
                # Get detailed error information
                local error_details=$(ssh $ssh_options -i "${KEY_NAME}.pem" "ubuntu@$PUBLIC_IP" '
                    echo "=== ERROR DETAILS ==="
                    ls /tmp/user-data-step-*ERROR* 2>/dev/null | while read error_file; do
                        echo "Error file: $error_file"
                        cat "$error_file" 2>/dev/null || echo "Could not read error file"
                        echo "---"
                    done
                    echo "=== USER-DATA LOG (last 30 lines) ==="
                    tail -30 /var/log/user-data.log 2>/dev/null || echo "No user-data.log available"
                    echo "=== PROGRESS LOG (last 20 lines) ==="
                    tail -20 /var/log/user-data-progress.log 2>/dev/null || echo "No progress log available"
                ' 2>/dev/null || echo "Could not retrieve error details")
                
                echo -e "${RED}Error details:${NC}"
                echo "$error_details"
                
                echo -e "${YELLOW}For debugging, SSH into the instance:${NC}"
                echo "ssh -i ${KEY_NAME}.pem ubuntu@$PUBLIC_IP"
                echo -e "${YELLOW}Check these files for troubleshooting:${NC}"
                echo "  - /var/log/user-data.log (complete setup log)"
                echo "  - /var/log/user-data-progress.log (progress tracking)"
                echo "  - /tmp/user-data-step-* (individual step status)"
                echo "  - /var/log/cloud-init-output.log (cloud-init output)"
                
                return 1
            fi
        fi
        
        sleep 30
    done
    
    if [ "$setup_complete" = false ]; then
        error "❌ User-data script failed to complete after 30 minutes"
        
        # Comprehensive final diagnostic
        local final_info=$(ssh $ssh_options -i "${KEY_NAME}.pem" "ubuntu@$PUBLIC_IP" '
            echo "=== FINAL DIAGNOSTIC REPORT ==="
            echo "Timestamp: $(date)"
            echo ""
            echo "=== CURRENT STATUS ==="
            cat /tmp/user-data-latest-status 2>/dev/null || echo "No status file available"
            echo ""
            echo "=== STEP COMPLETION ==="
            echo "Completed steps: $(ls /tmp/user-data-step-* 2>/dev/null | grep -v ERROR | wc -l)/12"
            echo "Error steps: $(ls /tmp/user-data-step-*ERROR* 2>/dev/null | wc -l)"
            echo ""
            echo "=== SYSTEM RESOURCES ==="
            echo "CPU: $(top -bn1 | grep "Cpu(s)" | awk "{print \$2}" | cut -d"%" -f1 || echo "N/A")%"
            echo "Memory: $(free -h | grep Mem | awk "{print \$3\"/\"\$2\" (\"\$3/\$2*100\"%)\"}") used"
            echo "Disk: $(df -h / | tail -1 | awk "{print \$3\"/\"\$2\" (\"\$5\")\"}")"
            echo ""
            echo "=== RECENT LOG ENTRIES ==="
            tail -30 /var/log/user-data.log 2>/dev/null || echo "No user-data.log available"
        ' 2>/dev/null || echo "Could not retrieve final diagnostic information")
        
        echo -e "${RED}Final diagnostic information:${NC}"
        echo "$final_info"
        
        echo -e "${YELLOW}For debugging, SSH into the instance:${NC}"
        echo "ssh -i ${KEY_NAME}.pem ubuntu@$PUBLIC_IP"
        echo -e "${YELLOW}Recommended troubleshooting steps:${NC}"
        echo "1. Check /var/log/user-data.log for detailed setup logs"
        echo "2. Review /var/log/user-data-progress.log for progress tracking"
        echo "3. Examine /tmp/user-data-step-* files for individual step status"
        echo "4. Monitor system resources with 'htop' or 'top'"
        echo "5. Check Docker status with 'docker info' and 'docker ps'"
        
        return 1
    fi
    
    # =======================================================================
    # FINAL VALIDATION
    # =======================================================================
    log "🔍 Running final system validation checks..."
    
    local validation_result=$(ssh $ssh_options -i "${KEY_NAME}.pem" "ubuntu@$PUBLIC_IP" '
        # Check GPU
        gpu_status="unknown"
        if command -v nvidia-smi &> /dev/null; then
            gpu_count=$(nvidia-smi --query-gpu=count --format=csv,noheader,nounits 2>/dev/null || echo "0")
            gpu_driver=$(nvidia-smi --query-gpu=driver_version --format=csv,noheader 2>/dev/null || echo "none")
            if [ "$gpu_count" -gt 0 ]; then
                gpu_status="detected:$gpu_count:$gpu_driver"
            else
                gpu_status="no_devices"
            fi
        else
            gpu_status="no_driver"
        fi
        echo "$gpu_status"
        
        # Check Docker
        if docker info >/dev/null 2>&1; then
            echo "running"
        else
            echo "not_running"
        fi
        
        # Check Docker Compose services (if any are running)
        if [ -f /home/ubuntu/ai-starter-kit/docker-compose.gpu-optimized.yml ]; then
            cd /home/ubuntu/ai-starter-kit
            running_services=$(docker compose -f docker-compose.gpu-optimized.yml ps --services --filter "status=running" 2>/dev/null | wc -l || echo "0")
            echo "services:$running_services"
        else
            echo "services:0"
        fi
        
        # Check EFS mount
        if mountpoint -q /mnt/efs >/dev/null 2>&1; then
            echo "efs:mounted"
        else
            echo "efs:not_mounted"
        fi
    ' 2>/dev/null || echo -e "unknown\nunknown\nservices:0\nefs:unknown")
    
    # Parse validation results
    IFS=$'\n' read -d '' -r gpu_status docker_status services_status efs_status <<< "$validation_result" || true
    
    # Report validation results
    local validation_passed=true
    
    # GPU validation
    if [[ "$gpu_status" == detected:* ]]; then
        local gpu_count=$(echo "$gpu_status" | cut -d: -f2)
        local gpu_driver=$(echo "$gpu_status" | cut -d: -f3)
        success "✅ GPU validation: $gpu_count GPU(s) detected, driver v$gpu_driver"
    elif [[ "$gpu_status" == "no_devices" ]]; then
        warning "⚠️  GPU validation: Driver installed but no GPU devices detected"
        validation_passed=false
    elif [[ "$gpu_status" == "no_driver" ]]; then
        warning "⚠️  GPU validation: NVIDIA drivers not installed"
        validation_passed=false
    else
        warning "⚠️  GPU validation: Status unknown - manual verification recommended"
        validation_passed=false
    fi
    
    # Docker validation
    if [[ "$docker_status" == "running" ]]; then
        success "✅ Docker validation: Service is running"
    else
        warning "⚠️  Docker validation: Service not running - status: $docker_status"
        validation_passed=false
    fi
    
    # Services validation
    if [[ "$services_status" == services:* ]]; then
        local service_count=$(echo "$services_status" | cut -d: -f2)
        if [ "$service_count" -gt 0 ]; then
            success "✅ Container services: $service_count services running"
        else
            info "ℹ️  Container services: No services currently running (deployment may be needed)"
        fi
    fi
    
    # EFS validation
    if [[ "$efs_status" == "efs:mounted" ]]; then
        success "✅ EFS validation: Persistent storage mounted"
    else
        warning "⚠️  EFS validation: Persistent storage not mounted - status: $efs_status"
    fi
    
    # Close SSH control connection
    ssh $ssh_options -O exit "ubuntu@$PUBLIC_IP" 2>/dev/null || true
    
    if [ "$validation_passed" = true ]; then
        success "🎉 All validation checks passed! Instance is ready for deployment."
    else
        warning "⚠️  Some validation checks failed - manual verification recommended"
        info "💡 The instance is accessible, but some features may require troubleshooting"
    fi
    
    return 0
}

deploy_application() {
    local PUBLIC_IP="$1"
    local EFS_DNS="$2"
    local INSTANCE_ID="$3"
    
    log "Deploying GeuseMaker application..."
    
    # Create deployment script
    cat > deploy-app.sh << EOF
#!/bin/bash
set -euo pipefail

echo "Starting GeuseMaker deployment..."

# Mount EFS
sudo mkdir -p /mnt/efs
sudo mount -t nfs4 -o nfsvers=4.1,rsize=1048576,wsize=1048576,hard,timeo=600,retrans=2,fsc $EFS_DNS:/ /mnt/efs
echo "$EFS_DNS:/ /mnt/efs nfs4 nfsvers=4.1,rsize=1048576,wsize=1048576,hard,timeo=600,retrans=2,fsc,_netdev 0 0" | sudo tee -a /etc/fstab

# Clone repository if it doesn't exist
if [ ! -d "/home/ubuntu/GeuseMaker" ]; then
    git clone https://github.com/michael-pittman/001-starter-kit.git /home/ubuntu/GeuseMaker
fi
cd /home/ubuntu/GeuseMaker

# Update Docker images to latest versions (unless overridden)
if [ "\${USE_LATEST_IMAGES:-true}" = "true" ]; then
    echo "Updating Docker images to latest versions..."
    if [ -f "scripts/simple-update-images.sh" ]; then
        chmod +x scripts/simple-update-images.sh
        ./scripts/simple-update-images.sh update
    else
        echo "Warning: Image update script not found, using default versions"
    fi
fi

# Create comprehensive .env file with all required variables
cat > .env << EOFENV
# PostgreSQL Configuration
POSTGRES_DB=n8n_db
POSTGRES_USER=n8n_user
POSTGRES_PASSWORD=n8n_password_\$(openssl rand -hex 32)

# n8n Configuration
N8N_ENCRYPTION_KEY=\$(openssl rand -hex 32)
N8N_USER_MANAGEMENT_JWT_SECRET=\$(openssl rand -hex 32)
N8N_HOST=0.0.0.0
N8N_PORT=5678
N8N_PROTOCOL=http
WEBHOOK_URL=http://\$(curl -s http://169.254.169.254/latest/meta-data/public-ipv4):5678

# n8n Security Settings
N8N_CORS_ENABLE=true
N8N_CORS_ALLOWED_ORIGINS=https://n8n.geuse.io,https://localhost:5678
N8N_COMMUNITY_PACKAGES_ALLOW_TOOL_USAGE=true

# AWS Configuration
EFS_DNS=$EFS_DNS
INSTANCE_ID=$INSTANCE_ID
AWS_DEFAULT_REGION=$AWS_REGION
INSTANCE_TYPE=g4dn.xlarge

# Image version control
USE_LATEST_IMAGES=$USE_LATEST_IMAGES

# API Keys (empty by default - can be configured via SSM)
OPENAI_API_KEY=
ANTHROPIC_API_KEY=
DEEPSEEK_API_KEY=
GROQ_API_KEY=
TOGETHER_API_KEY=
MISTRAL_API_KEY=
GEMINI_API_TOKEN=
EOFENV

# Start GPU-optimized services
export EFS_DNS=$EFS_DNS
sudo -E docker-compose -f docker-compose.gpu-optimized.yml up -d

echo "Deployment completed!"
EOF

    # Copy the deployment script and run it
    log "Copying deployment script..."
    scp -o StrictHostKeyChecking=no -i "${KEY_NAME}.pem" deploy-app.sh "ubuntu@$PUBLIC_IP:/tmp/"
    
    # Copy the entire repository
    log "Copying application files..."
    rsync -avz --exclude '.git' --exclude 'node_modules' --exclude '*.log' \
        -e "ssh -o StrictHostKeyChecking=no -i ${KEY_NAME}.pem" \
        ./ "ubuntu@$PUBLIC_IP:/home/ubuntu/GeuseMaker/"
    
    # Run deployment
    log "Running deployment script..."
    ssh -o StrictHostKeyChecking=no -i "${KEY_NAME}.pem" "ubuntu@$PUBLIC_IP" \
        "chmod +x /tmp/deploy-app.sh && /tmp/deploy-app.sh"
    
    success "Application deployment completed!"
}

setup_monitoring() {
    local PUBLIC_IP="$1"
    
    log "Setting up monitoring and cost optimization..."
    
    # Create CloudWatch alarms
    aws cloudwatch put-metric-alarm \
        --alarm-name "${STACK_NAME}-high-gpu-utilization" \
        --alarm-description "Alert when GPU utilization is high" \
        --metric-name GPUUtilization \
        --namespace AWS/EC2 \
        --statistic Average \
        --period 300 \
        --threshold 90 \
        --comparison-operator GreaterThanThreshold \
        --evaluation-periods 2 \
        --region "$AWS_REGION" || true
    
    success "Monitoring setup completed!"
}

validate_deployment() {
    local PUBLIC_IP="$1"
    
    log "Validating deployment with enhanced health monitoring..."
    
    # Wait for initial service startup
    log "Waiting 120 seconds for services to initialize..."
    sleep 120
    
    # Use enhanced health check instead of basic validation
    if enhanced_health_check "$PUBLIC_IP" 15; then
        success "All services are healthy and deployment is complete!"
        
        # Show comprehensive diagnostic information
        log "Running final service diagnostics..."
        comprehensive_service_diagnostics "$PUBLIC_IP"
        
        return 0
    else
        error "Deployment validation failed"
        warning "Running comprehensive diagnostics to identify issues..."
        comprehensive_service_diagnostics "$PUBLIC_IP"
        return 1
    fi
}

# =============================================================================
# POST-DEPLOYMENT COMPREHENSIVE VALIDATION
# =============================================================================

run_post_deployment_validation() {
    local PUBLIC_IP="$1"
    
    separator "═══════════════════════════════════════════════════════════════════"
    log "🚀 Running Comprehensive Post-Deployment Validation Suite"
    separator "═══════════════════════════════════════════════════════════════════"
    
    local validation_failed=false
    local script_dir="$(cd "$(dirname "${BASH_SOURCE[0]}")" && pwd)"
    
    # Export environment variables for validation scripts
    export KEY_NAME="${KEY_NAME}"
    export STACK_NAME="${STACK_NAME}"
    export AWS_REGION="${AWS_REGION}"
    
    # 1. Comprehensive Deployment Validation
    log "🔍 Step 1/4: Running comprehensive deployment validation..."
    if [[ -x "$script_dir/deployment-validator.sh" ]]; then
        if "$script_dir/deployment-validator.sh" "$PUBLIC_IP"; then
            success "✅ Deployment validation passed"
        else
            error "❌ Deployment validation failed"
            validation_failed=true
        fi
    else
        warning "⚠ Deployment validator script not found or not executable"
    fi
    
    echo ""
    
    # 2. Performance Benchmarking
    log "⚡ Step 2/4: Running performance benchmarks..."
    if [[ -x "$script_dir/performance-benchmark.sh" ]]; then
        if "$script_dir/performance-benchmark.sh" "$PUBLIC_IP"; then
            success "✅ Performance benchmarks completed"
        else
            warning "⚠ Performance benchmarks encountered issues (non-critical)"
        fi
    else
        warning "⚠ Performance benchmark script not found or not executable"
    fi
    
    echo ""
    
    # 3. Security Audit
    log "🔒 Step 3/4: Running security audit..."
    if [[ -x "$script_dir/security-audit.sh" ]]; then
        if "$script_dir/security-audit.sh" "$PUBLIC_IP"; then
            success "✅ Security audit passed"
        else
            error "❌ Security audit found critical issues"
            validation_failed=true
        fi
    else
        warning "⚠ Security audit script not found or not executable"
    fi
    
    echo ""
    
    # 4. Generate Comprehensive Report
    log "📊 Step 4/4: Generating comprehensive deployment report..."
    
    local report_file="deployment-report-$(date +%Y%m%d-%H%M%S).txt"
    
    {
        echo "AI STARTER KIT - DEPLOYMENT VALIDATION REPORT"
        echo "=============================================="
        echo "Generated: $(date)"
        echo "Instance IP: $PUBLIC_IP"
        echo "Region: $AWS_REGION"
        echo "Stack Name: $STACK_NAME"
        echo ""
        
        echo "VALIDATION SUMMARY:"
        echo "==================="
        
        if [[ "$validation_failed" == "false" ]]; then
            echo "✅ Overall Status: PASSED"
            echo "✅ All critical validations passed"
            echo "✅ Deployment is ready for production use"
        else
            echo "❌ Overall Status: FAILED"
            echo "❌ Some critical validations failed"
            echo "⚠️  Review the detailed logs above for specific issues"
        fi
        
        echo ""
        echo "NEXT STEPS:"
        echo "==========="
        echo "1. Access your services:"
        echo "   • n8n Workflow Automation: http://$PUBLIC_IP:5678"
        echo "   • Ollama LLM API: http://$PUBLIC_IP:11434"
        echo "   • Qdrant Vector Database: http://$PUBLIC_IP:6333"
        echo "   • Crawl4AI Web Scraper: http://$PUBLIC_IP:8000"
        echo ""
        echo "2. Security recommendations:"
        echo "   • Review security audit findings above"
        echo "   • Implement additional security hardening as needed"
        echo "   • Set up monitoring and alerting"
        echo ""
        echo "3. Performance optimization:"
        echo "   • Review performance benchmark results"
        echo "   • Monitor resource usage and scale as needed"
        echo "   • Optimize container configurations based on workload"
        echo ""
        echo "4. Maintenance:"
        echo "   • Regular security updates: sudo apt update && sudo apt upgrade"
        echo "   • Monitor costs and resource usage"
        echo "   • Backup important data and configurations"
        echo ""
        
        if [[ "$validation_failed" == "true" ]]; then
            echo "TROUBLESHOOTING:"
            echo "================"
            echo "If validation failed, you can:"
            echo "1. Re-run individual validation scripts:"
            echo "   ./scripts/deployment-validator.sh $PUBLIC_IP"
            echo "   ./scripts/security-audit.sh $PUBLIC_IP"
            echo ""
            echo "2. Check service logs:"
            echo "   ssh -i ${KEY_NAME}.pem ubuntu@$PUBLIC_IP"
            echo "   cd ai-starter-kit"
            echo "   docker compose -f docker-compose.gpu-optimized.yml logs"
            echo ""
            echo "3. Get help:"
            echo "   • Review the troubleshooting section in CLAUDE.md"
            echo "   • Check AWS CloudWatch logs for detailed error information"
            echo "   • Ensure security groups allow required ports"
        fi
        
    } > "$report_file"
    
    success "📋 Comprehensive report generated: $report_file"
    
    # Display final status
    separator "═══════════════════════════════════════════════════════════════════"
    if [[ "$validation_failed" == "false" ]]; then
        success "🎉 POST-DEPLOYMENT VALIDATION COMPLETED SUCCESSFULLY!"
        success "🚀 Your AI Starter Kit is ready for production use!"
        info "📋 Detailed report saved to: $report_file"
    else
        error "❌ POST-DEPLOYMENT VALIDATION FAILED"
        warning "🔧 Please review the issues above and re-run validation scripts"
        warning "📋 Detailed report with troubleshooting steps: $report_file"
    fi
    separator "═══════════════════════════════════════════════════════════════════"
    
    return $([ "$validation_failed" == "false" ] && echo 0 || echo 1)
}

# =============================================================================
# APPLICATION LOAD BALANCER SETUP
# =============================================================================

setup_alb() {
    local INSTANCE_ID="$1"
    local SG_ID="$2"
    
    if [ "$SETUP_ALB" != "true" ]; then
        log "Skipping ALB setup (not requested)"
        return 0
    fi
    
    log "Setting up Application Load Balancer..."
    
    # Get VPC ID from the security group
    local VPC_ID
    VPC_ID=$(aws ec2 describe-security-groups \
        --group-ids "$SG_ID" \
        --query 'SecurityGroups[0].VpcId' \
        --output text)
    
    if [ -z "$VPC_ID" ] || [ "$VPC_ID" = "None" ]; then
        error "Could not determine VPC ID from security group $SG_ID"
        return 1
    fi
    
    # Get at least 2 subnets for ALB (ALB requires multiple AZs)
    local subnet_ids
    mapfile -t subnet_ids < <(aws ec2 describe-subnets \
        --filters "Name=vpc-id,Values=$VPC_ID" "Name=state,Values=available" \
        --query 'Subnets[?MapPublicIpOnLaunch==`true`].SubnetId' \
        --output text | tr '\t' '\n' | head -2)
    
    if [ ${#subnet_ids[@]} -lt 2 ]; then
        warn "Need at least 2 public subnets for ALB. Attempting to use default VPC subnets..."
        
        # Try to get subnets from default VPC
        mapfile -t subnet_ids < <(aws ec2 describe-subnets \
            --filters "Name=vpc-id,Values=$VPC_ID" "Name=state,Values=available" \
            --query 'Subnets[].SubnetId' \
            --output text | tr '\t' '\n' | head -2)
        
        if [ ${#subnet_ids[@]} -lt 2 ]; then
            warn "Still don't have enough subnets for ALB. Skipping ALB setup."
            return 0
        fi
    fi
    
    # Create ALB
    local ALB_ARN
    ALB_ARN=$(aws elbv2 create-load-balancer \
        --name "${STACK_NAME}-alb" \
        --subnets "${subnet_ids[@]}" \
        --security-groups "$SG_ID" \
        --scheme internet-facing \
        --type application \
        --ip-address-type ipv4 \
        --query 'LoadBalancers[0].LoadBalancerArn' \
        --output text 2>/dev/null)
    
    if [ -z "$ALB_ARN" ] || [ "$ALB_ARN" = "None" ]; then
        warn "Failed to create Application Load Balancer. Continuing without ALB."
        return 0
    fi
    
    # Create target groups for main services
    local services=("n8n:5678" "ollama:11434" "qdrant:6333" "crawl4ai:11235")
    
    for service in "${services[@]}"; do
        local service_name="${service%:*}"
        local service_port="${service#*:}"
        
        log "Creating target group for $service_name..."
        
        # Create target group
        local TG_ARN
        TG_ARN=$(aws elbv2 create-target-group \
            --name "${STACK_NAME}-${service_name}-tg" \
            --protocol HTTP \
            --port "$service_port" \
            --vpc-id "$VPC_ID" \
            --health-check-protocol HTTP \
            --health-check-path "/" \
            --health-check-interval-seconds 30 \
            --health-check-timeout-seconds 5 \
            --healthy-threshold-count 2 \
            --unhealthy-threshold-count 3 \
            --query 'TargetGroups[0].TargetGroupArn' \
            --output text 2>/dev/null)
        
        if [ -n "$TG_ARN" ] && [ "$TG_ARN" != "None" ]; then
            # Register instance with target group
            aws elbv2 register-targets \
                --target-group-arn "$TG_ARN" \
                --targets Id="$INSTANCE_ID",Port="$service_port" \
                2>/dev/null
            
            # Create listener (different ports for different services)
            local listener_port
            case "$service_name" in
                "n8n") listener_port=80 ;;
                "ollama") listener_port=8080 ;;
                "qdrant") listener_port=8081 ;;
                "crawl4ai") listener_port=8082 ;;
                *) listener_port=$((8000 + service_port % 1000)) ;;
            esac
            
            aws elbv2 create-listener \
                --load-balancer-arn "$ALB_ARN" \
                --protocol HTTP \
                --port "$listener_port" \
                --default-actions Type=forward,TargetGroupArn="$TG_ARN" \
                2>/dev/null > /dev/null
            
            success "✓ Created target group and listener for $service_name on port $listener_port"
        fi
    done
    
    # Get ALB DNS name
    ALB_DNS_NAME=$(aws elbv2 describe-load-balancers \
        --load-balancer-arns "$ALB_ARN" \
        --query 'LoadBalancers[0].DNSName' \
        --output text)
    
    success "Application Load Balancer setup completed!"
    log "ALB DNS: $ALB_DNS_NAME"
    log "Service URLs:"
    log "  • n8n:      http://$ALB_DNS_NAME (port 80)"
    log "  • Ollama:   http://$ALB_DNS_NAME:8080"
    log "  • Qdrant:   http://$ALB_DNS_NAME:8081"
    log "  • Crawl4AI: http://$ALB_DNS_NAME:8082"
    
    return 0
}

# =============================================================================
# CLOUDFRONT SETUP
# =============================================================================

setup_cloudfront() {
    local ALB_DNS_NAME="$1"
    
    if [ "$SETUP_CLOUDFRONT" != "true" ]; then
        log "Skipping CloudFront setup (not requested)"
        return 0
    fi
    
    if [ -z "$ALB_DNS_NAME" ]; then
        warn "No ALB DNS name provided. CloudFront requires ALB. Skipping CloudFront setup."
        return 0
    fi
    
    log "Setting up CloudFront distribution..."
    
    # Create CloudFront distribution configuration
    local distribution_config
    distribution_config=$(cat << EOF
{
    "CallerReference": "${STACK_NAME}-$(date +%s)",
    "Comment": "GeuseMaker CDN Distribution for ${STACK_NAME}",
    "DefaultCacheBehavior": {
        "TargetOriginId": "${STACK_NAME}-alb-origin",
        "ViewerProtocolPolicy": "redirect-to-https",
        "TrustedSigners": {
            "Enabled": false,
            "Quantity": 0
        },
        "ForwardedValues": {
            "QueryString": true,
            "Cookies": {
                "Forward": "all"
            },
            "Headers": {
                "Quantity": 1,
                "Items": ["*"]
            }
        },
        "MinTTL": 0,
        "DefaultTTL": 0,
        "MaxTTL": 31536000
    },
    "Origins": {
        "Quantity": 1,
        "Items": [
            {
                "Id": "${STACK_NAME}-alb-origin",
                "DomainName": "$ALB_DNS_NAME",
                "CustomOriginConfig": {
                    "HTTPPort": 80,
                    "HTTPSPort": 443,
                    "OriginProtocolPolicy": "http-only",
                    "OriginSslProtocols": {
                        "Quantity": 1,
                        "Items": ["TLSv1.2"]
                    }
                }
            }
        ]
    },
    "Enabled": true,
    "PriceClass": "PriceClass_100"
}
EOF
)
    
    # Create the distribution
    local distribution_result
    distribution_result=$(aws cloudfront create-distribution \
        --distribution-config "$distribution_config" \
        2>/dev/null)
    
    if [ $? -eq 0 ] && [ -n "$distribution_result" ]; then
        local CLOUDFRONT_ID
        local CLOUDFRONT_DOMAIN
        
        CLOUDFRONT_ID=$(echo "$distribution_result" | jq -r '.Distribution.Id' 2>/dev/null || echo "")
        CLOUDFRONT_DOMAIN=$(echo "$distribution_result" | jq -r '.Distribution.DomainName' 2>/dev/null || echo "")
        
        if [ -n "$CLOUDFRONT_ID" ] && [ "$CLOUDFRONT_ID" != "null" ]; then
            success "CloudFront distribution created!"
            log "Distribution ID: $CLOUDFRONT_ID"
            log "Distribution Domain: $CLOUDFRONT_DOMAIN"
            log "CloudFront URL: https://$CLOUDFRONT_DOMAIN"
            
            log "Note: CloudFront distribution is being deployed. It may take 15-20 minutes to become fully available."
            
            # Store for later use
            echo "$CLOUDFRONT_ID" > "/tmp/${STACK_NAME}-cloudfront-id"
            echo "$CLOUDFRONT_DOMAIN" > "/tmp/${STACK_NAME}-cloudfront-domain"
        else
            warn "CloudFront distribution creation returned unexpected results. Continuing without CloudFront."
        fi
        
        return 0
    else
        warn "Failed to create CloudFront distribution. This is optional and deployment will continue."
        return 0
    fi
}

# =============================================================================
# MAIN DEPLOYMENT FLOW
# =============================================================================

main() {
    echo -e "${CYAN}"
    cat << 'EOF'
    ___    ____   _____ __             __              __ ____ __ 
   /   |  /  _/  / ___// /_____ ______/ /____  _____  / //_  //_/_
  / /| |  / /    \__ \/ __/ __ `/ ___/ __/ _ \/ ___/ / //_/ /_/ __/
 / ___ |_/ /    ___/ / /_/ /_/ / /  / /_/  __/ /    / / _  __/ /_  
/_/  |_/___/   /____/\__/\__,_/_/   \__/\___/_/    /_/ /_/ /\__/  
                                                                  
🤖 INTELLIGENT GPU DEPLOYMENT SYSTEM 🚀
EOF
    echo -e "${NC}"
    echo -e "${BLUE}Multi-Architecture | Cost-Optimized | AI-Powered Selection${NC}"
    echo -e "${PURPLE}Automatic AMI & Instance Selection | Real-time Pricing Analysis${NC}"
    echo ""
    
    # Set error trap
    trap cleanup_on_error ERR
    
    # Run deployment steps
    check_prerequisites
    
    log "Starting AWS infrastructure deployment..."
<<<<<<< HEAD
=======
    
    # Mark that we're starting to create resources  
    RESOURCES_CREATED=true
    
    create_key_pair
    create_iam_role
>>>>>>> 14a3ae94
    
    # Set up secure credentials first
    setup_secure_credentials
    
    # Use parallel infrastructure setup for better performance
    INFRA_RESULTS=$(setup_infrastructure_parallel)
    
    # Parse results from parallel setup
    SG_ID=$(echo "$INFRA_RESULTS" | cut -d: -f1)
    EFS_DNS=$(echo "$INFRA_RESULTS" | cut -d: -f2)
    
    # Extract EFS_ID from EFS_DNS for mount target creation
    EFS_ID=$(echo "$EFS_DNS" | cut -d. -f1)
    export EFS_ID
    
    # Validate EFS_ID was extracted properly
    if [[ -z "${EFS_ID:-}" ]]; then
        error "Failed to extract EFS_ID from EFS_DNS: $EFS_DNS"
        return 1
    fi
    
    # Launch single spot instance directly (no ASG to avoid multiple instances)
    log "Launching single spot instance with multi-AZ fallback..."
    INSTANCE_INFO=$(launch_spot_instance "$SG_ID" "$EFS_DNS" "$ENABLE_CROSS_REGION")
    INSTANCE_ID=$(echo "$INSTANCE_INFO" | cut -d: -f1)
    PUBLIC_IP=$(echo "$INSTANCE_INFO" | cut -d: -f2)
    INSTANCE_AZ=$(echo "$INSTANCE_INFO" | cut -d: -f3)
    
    # Validate critical variables were extracted properly
    if [[ -z "${INSTANCE_ID:-}" ]]; then
        error "Failed to extract INSTANCE_ID from INSTANCE_INFO: $INSTANCE_INFO"
        return 1
    fi
    if [[ -z "${PUBLIC_IP:-}" ]]; then
        error "Failed to extract PUBLIC_IP from INSTANCE_INFO: $INSTANCE_INFO"
        return 1
    fi
    if [[ -z "${INSTANCE_AZ:-}" ]]; then
        error "Failed to extract INSTANCE_AZ from INSTANCE_INFO: $INSTANCE_INFO"
        return 1
    fi

    # Now create EFS mount target in the AZ where instance was actually launched
    create_efs_mount_target "$SG_ID" "$INSTANCE_AZ"
<<<<<<< HEAD

    TARGET_GROUP_ARN=$(create_target_group "$SG_ID" "$INSTANCE_ID")
    QDRANT_TG_ARN=$(create_qdrant_target_group "$SG_ID" "$INSTANCE_ID")
    ALB_DNS=$(create_alb "$SG_ID" "$TARGET_GROUP_ARN" "$QDRANT_TG_ARN")
    
    # Validate critical variables were set properly
    if [[ -z "${TARGET_GROUP_ARN:-}" ]]; then
        error "Failed to create target group"
        return 1
    fi
    if [[ -z "${QDRANT_TG_ARN:-}" ]]; then
        error "Failed to create qdrant target group"
        return 1
    fi
    if [[ -z "${ALB_DNS:-}" ]]; then
        error "Failed to create ALB"
        return 1
    fi
    
    setup_cloudfront "$ALB_DNS"
=======
>>>>>>> 14a3ae94
    
    wait_for_instance_ready "$PUBLIC_IP"
    deploy_application "$PUBLIC_IP" "$EFS_DNS" "$INSTANCE_ID"
    setup_monitoring "$PUBLIC_IP"
    validate_deployment "$PUBLIC_IP"
    
<<<<<<< HEAD
    # Run comprehensive post-deployment validation
    run_post_deployment_validation "$PUBLIC_IP"
=======
    # Setup ALB and CloudFront if requested
    local ALB_DNS=""
    if [ "$SETUP_ALB" = "true" ]; then
        setup_alb "$INSTANCE_ID" "$SG_ID"
        if [ -n "$ALB_DNS_NAME" ]; then
            ALB_DNS="$ALB_DNS_NAME"
        fi
    fi
    
    if [ "$SETUP_CLOUDFRONT" = "true" ]; then
        setup_cloudfront "$ALB_DNS"
    fi
>>>>>>> 14a3ae94
    
    display_results "$PUBLIC_IP" "$INSTANCE_ID" "$EFS_DNS" "$INSTANCE_AZ"
    
    # Clean up temporary files
    rm -f user-data.sh trust-policy.json custom-policy.json deploy-app.sh cloudfront-config.json
    
    success "GeuseMaker deployment completed successfully!"
}

# =============================================================================
# COMMAND LINE INTERFACE
# =============================================================================

show_usage() {
    echo "Usage: $0 [OPTIONS] [COMMAND]"
    echo ""
    echo "🚀 GeuseMaker - Intelligent AWS GPU Deployment"
    echo "================================================="
    echo ""
    echo "This script intelligently deploys GPU-optimized AI infrastructure on AWS"
    echo "Features:"
    echo "  🤖 Intelligent AMI and instance type selection"
    echo "  💰 Cost optimization with spot pricing analysis"
    echo "  🏗️  Multi-architecture support (Intel x86_64 & ARM64)"
    echo "  📊 Real-time pricing comparison across configurations"
    echo "  🎯 Automatic best price/performance selection"
    echo "  📈 Real-time setup progress monitoring"
    echo "  🔍 Advanced error detection and debugging"
    echo ""
    echo "Supported Configurations:"
    echo "  📦 G4DN instances (Intel + NVIDIA T4):"
    echo "      - g4dn.xlarge  (4 vCPUs, 16GB RAM, 1x T4)"
    echo "      - g4dn.2xlarge (8 vCPUs, 32GB RAM, 1x T4)"
    echo "  📦 G5G instances (ARM Graviton2 + NVIDIA T4G):"
    echo "      - g5g.xlarge   (4 vCPUs, 8GB RAM, 1x T4G)"  
    echo "      - g5g.2xlarge  (8 vCPUs, 16GB RAM, 1x T4G)"
    echo ""
    echo "AMI Sources:"
    echo "  🔧 AWS Deep Learning AMIs with pre-installed:"
    echo "      - NVIDIA drivers (optimized versions)"
    echo "      - Docker with GPU container runtime"
    echo "      - CUDA toolkit and libraries"
    echo "      - Python ML frameworks"
    echo ""
    echo "Requirements:"
    echo "  ✅ Valid AWS credentials configured"
    echo "  ✅ Docker and AWS CLI installed"
    echo "  ✅ jq and bc utilities (auto-installed if missing)"
    echo ""
    echo "Commands:"
    echo "  deploy                       Deploy the AI starter kit (default if no command given)"
    echo "  check-status IP [KEY]        Check setup status of running instance"
    echo "                              IP: Public IP address of the instance"
    echo "                              KEY: SSH key file path (optional, defaults to stack key)"
    echo "  diagnostics IP [KEY]         Run comprehensive service diagnostics"
    echo "                              IP: Public IP address of the instance"
    echo "                              KEY: SSH key file path (optional, defaults to stack key)"
    echo "  validate IP [KEY]            Run comprehensive deployment validation"
    echo "                              IP: Public IP address of the instance"
    echo "                              KEY: SSH key file path (optional, defaults to stack key)"
    echo "  benchmark IP [TYPE] [KEY]    Run performance benchmarks"
    echo "                              IP: Public IP address of the instance"
    echo "                              TYPE: all|gpu|container|network|system (default: all)"
    echo "                              KEY: SSH key file path (optional, defaults to stack key)"
    echo "  security-audit IP [TYPE] [KEY] Run security audit"
    echo "                              IP: Public IP address of the instance"
    echo "                              TYPE: all|network|iam|system|container|credential|compliance (default: all)"
    echo "                              KEY: SSH key file path (optional, defaults to stack key)"
    echo ""
    echo "Deploy Options:"
    echo "  --region REGION         AWS region (default: us-east-1)"
    echo "  --instance-type TYPE    Instance type or 'auto' for intelligent selection"
    echo "                         Valid: auto, g4dn.xlarge, g4dn.2xlarge, g5g.xlarge, g5g.2xlarge"
    echo "                         (default: auto)"
    echo "  --max-spot-price PRICE  Maximum spot price budget (default: 2.00)"
    echo "  --cross-region          Enable cross-region analysis for best pricing"
    echo "  --key-name NAME         SSH key name (default: GeuseMaker-key)"
    echo "  --stack-name NAME       Stack name (default: GeuseMaker)"
    echo "  --use-pinned-images     Use specific pinned image versions instead of latest"
    echo "  --setup-alb             Setup Application Load Balancer (ALB)"
    echo "  --setup-cloudfront      Setup CloudFront CDN distribution"
    echo "  --setup-cdn             Setup both ALB and CloudFront (convenience flag)"
    echo "  --help                  Show this help message"
    echo ""
    echo "Examples:"
    echo "  🎯 Intelligent deployment (recommended):"
    echo "    $0                                    # Auto-select best config within budget"
    echo "    $0 deploy --max-spot-price 1.50      # Auto-select with \$1.50/hour budget"
    echo ""
    echo "  🎚️  Manual deployment:"
    echo "    $0 deploy --instance-type g4dn.xlarge    # Force specific instance type"
    echo "    $0 deploy --instance-type g5g.2xlarge    # Use ARM-based instance"
    echo ""
    echo "  🌍 Regional deployment:"
<<<<<<< HEAD
    echo "    $0 deploy --region us-west-2         # Deploy in different region"
    echo "    $0 deploy --region eu-central-1      # Deploy in Europe"
    echo "    $0 deploy --cross-region             # Find best region automatically"
    echo ""
    echo "  🔍 Status monitoring:"
    echo "    $0 check-status 52.1.2.3            # Check instance setup progress"
    echo "    $0 check-status 52.1.2.3 my-key.pem # Use custom SSH key"
    echo "    $0 diagnostics 52.1.2.3             # Run comprehensive diagnostics"
    echo ""
    echo "  🛡️ Validation and security:"
    echo "    $0 validate 52.1.2.3                # Comprehensive deployment validation"
    echo "    $0 benchmark 52.1.2.3 gpu           # Run GPU performance benchmarks"
    echo "    $0 security-audit 52.1.2.3          # Complete security audit"
    echo "    $0 security-audit 52.1.2.3 network  # Network security audit only"
    echo ""
    echo "New Monitoring Features:"
    echo "  📈 Real-time progress tracking during setup"
    echo "  🔍 Detailed error detection and reporting"
    echo "  ⏱️  Step-by-step setup monitoring"
    echo "  🚨 Automatic error diagnosis with suggestions"
    echo "  📊 Setup progress indicators (12 tracked stages)"
    echo "  🔧 Service health validation"
=======
    echo "    $0 --region us-west-2                # Deploy in different region"
    echo "    $0 --region eu-central-1             # Deploy in Europe" 
    echo "    $0 --cross-region                    # Find best region automatically"
>>>>>>> 14a3ae94
    echo ""
    echo "  🌐 Load balancer and CDN:"
    echo "    $0 --setup-alb                       # Deploy with Application Load Balancer"
    echo "    $0 --setup-cloudfront                # Deploy with CloudFront CDN"
    echo "    $0 --setup-cdn                       # Deploy with both ALB and CloudFront"
    echo "    $0 --setup-cdn --cross-region        # Full setup with best region"
    echo ""
    echo "Cost Optimization Features:"
    echo "  💡 Automatic spot pricing analysis across all AZs"
    echo "  💡 Price/performance ratio calculation"
    echo "  💡 Multi-AZ fallback for instance availability"
    echo "  💡 Real-time cost comparison display"
    echo "  💡 Optimal configuration recommendations"
    echo ""
    echo "Progress Monitoring:"
    echo "  The script now provides real-time feedback during instance setup:"
    echo "  📊 INIT → SYSTEM_UPDATE → GPU_VERIFY → DOCKER_VERIFY → DOCKER_COMPOSE"
    echo "  📊 NVIDIA_RUNTIME → GPU_TEST → TOOLS_INSTALL → CLOUDWATCH → SERVICES"
    echo "  📊 GPU_SCRIPT → FINAL_CHECK → SETUP_COMPLETE"
    echo ""
    echo "Debugging:"
    echo "  If deployment fails, the script provides:"
    echo "  🔍 Detailed error logs and location"
    echo "  📋 List of completed vs failed steps"
    echo "  💡 SSH commands for manual investigation"
    echo "  📊 Real-time status during 30-minute setup window"
    echo ""
    echo "Note: Script automatically handles AMI availability and finds the best"
    echo "      configuration based on current pricing and performance metrics."
}

# Parse command line arguments
COMMAND="deploy"  # Default command

# Check if first argument is a command
if [[ $# -gt 0 ]] && [[ "$1" != --* ]]; then
    case $1 in
        deploy)
            COMMAND="deploy"
            shift
            ;;
        check-status)
            COMMAND="check-status"
            shift
            if [[ $# -lt 1 ]]; then
                error "check-status command requires an IP address"
                echo "Usage: $0 check-status <IP_ADDRESS> [SSH_KEY_FILE]"
                exit 1
            fi
            STATUS_IP="$1"
            shift
            if [[ $# -gt 0 && "$1" != --* ]]; then
                STATUS_KEY="$1"
                shift
            fi
            ;;
        diagnostics)
            COMMAND="diagnostics"
            shift
            if [[ $# -lt 1 ]]; then
                error "diagnostics command requires an IP address"
                echo "Usage: $0 diagnostics <IP_ADDRESS> [SSH_KEY_FILE]"
                exit 1
            fi
            DIAGNOSTICS_IP="$1"
            shift
            if [[ $# -gt 0 && "$1" != --* ]]; then
                DIAGNOSTICS_KEY="$1"
                shift
            fi
            ;;
        validate)
            COMMAND="validate"
            shift
            if [[ $# -lt 1 ]]; then
                error "validate command requires an IP address"
                echo "Usage: $0 validate <IP_ADDRESS> [SSH_KEY_FILE]"
                exit 1
            fi
            VALIDATE_IP="$1"
            shift
            if [[ $# -gt 0 && "$1" != --* ]]; then
                VALIDATE_KEY="$1"
                shift
            fi
            ;;
        benchmark)
            COMMAND="benchmark"
            shift
            if [[ $# -lt 1 ]]; then
                error "benchmark command requires an IP address"
                echo "Usage: $0 benchmark <IP_ADDRESS> [benchmark-type] [SSH_KEY_FILE]"
                exit 1
            fi
            BENCHMARK_IP="$1"
            shift
            BENCHMARK_TYPE="all"
            if [[ $# -gt 0 && "$1" != --* ]]; then
                BENCHMARK_TYPE="$1"
                shift
            fi
            if [[ $# -gt 0 && "$1" != --* ]]; then
                BENCHMARK_KEY="$1"
                shift
            fi
            ;;
        security-audit)
            COMMAND="security-audit"
            shift
            if [[ $# -lt 1 ]]; then
                error "security-audit command requires an IP address"
                echo "Usage: $0 security-audit <IP_ADDRESS> [audit-type] [SSH_KEY_FILE]"
                exit 1
            fi
            SECURITY_IP="$1"
            shift
            SECURITY_TYPE="all"
            if [[ $# -gt 0 && "$1" != --* ]]; then
                SECURITY_TYPE="$1"
                shift
            fi
            if [[ $# -gt 0 && "$1" != --* ]]; then
                SECURITY_KEY="$1"
                shift
            fi
            ;;
        --help|help)
            show_usage
            exit 0
            ;;
        *)
            error "Unknown command: $1"
            show_usage
            exit 1
            ;;
    esac
fi

# Parse remaining arguments (options)
while [[ $# -gt 0 ]]; do
    case $1 in
        --region)
            AWS_REGION="$2"
            shift 2
            ;;
        --instance-type)
            INSTANCE_TYPE="$2"
            shift 2
            ;;
        --max-spot-price)
            MAX_SPOT_PRICE="$2"
            shift 2
            ;;
        --cross-region)
            ENABLE_CROSS_REGION="true"
            shift
            ;;
        --key-name)
            KEY_NAME="$2"
            shift 2
            ;;
        --stack-name)
            STACK_NAME="$2"
            shift 2
            ;;
        --use-pinned-images)
            USE_LATEST_IMAGES=false
            shift
            ;;
        --setup-alb)
            SETUP_ALB=true
            shift
            ;;
        --setup-cloudfront)
            SETUP_CLOUDFRONT=true
            shift
            ;;
        --setup-cdn)
            # Convenience flag to enable both ALB and CloudFront
            SETUP_ALB=true
            SETUP_CLOUDFRONT=true
            shift
            ;;
        --help)
            show_usage
            exit 0
            ;;
        *)
            error "Unknown option: $1"
            show_usage
            exit 1
            ;;
    esac
done

# Execute the appropriate command
case $COMMAND in
    deploy)
        # Run main deployment function
        main "$@"
        ;;
    check-status)
        # Run status check function
        check_instance_setup_status "$STATUS_IP" "${STATUS_KEY:-${KEY_NAME}.pem}"
        ;;
    diagnostics)
        # Run comprehensive diagnostics
        if [[ -z "$DIAGNOSTICS_KEY" ]]; then
            log "Using default SSH key: ${KEY_NAME}.pem"
            DIAGNOSTICS_KEY="${KEY_NAME}.pem"
        fi
        
        if [[ ! -f "$DIAGNOSTICS_KEY" ]]; then
            error "SSH key file not found: $DIAGNOSTICS_KEY"
            exit 1
        fi
        
        KEY_NAME=$(basename "$DIAGNOSTICS_KEY" .pem)
        comprehensive_service_diagnostics "$DIAGNOSTICS_IP"
        ;;
    validate)
        # Run comprehensive deployment validation
        if [[ -z "$VALIDATE_KEY" ]]; then
            log "Using default SSH key: ${KEY_NAME}.pem"
            VALIDATE_KEY="${KEY_NAME}.pem"
        fi
        
        if [[ ! -f "$VALIDATE_KEY" ]]; then
            error "SSH key file not found: $VALIDATE_KEY"
            exit 1
        fi
        
        KEY_NAME=$(basename "$VALIDATE_KEY" .pem)
        export KEY_NAME
        export STACK_NAME
        export AWS_REGION
        
        script_dir="$(cd "$(dirname "${BASH_SOURCE[0]}")" && pwd)"
        if [[ -x "$script_dir/deployment-validator.sh" ]]; then
            "$script_dir/deployment-validator.sh" "$VALIDATE_IP"
        else
            error "Deployment validator script not found or not executable: $script_dir/deployment-validator.sh"
            exit 1
        fi
        ;;
    benchmark)
        # Run performance benchmarks
        if [[ -z "$BENCHMARK_KEY" ]]; then
            log "Using default SSH key: ${KEY_NAME}.pem"
            BENCHMARK_KEY="${KEY_NAME}.pem"
        fi
        
        if [[ ! -f "$BENCHMARK_KEY" ]]; then
            error "SSH key file not found: $BENCHMARK_KEY"
            exit 1
        fi
        
        KEY_NAME=$(basename "$BENCHMARK_KEY" .pem)
        export KEY_NAME
        
        script_dir="$(cd "$(dirname "${BASH_SOURCE[0]}")" && pwd)"
        if [[ -x "$script_dir/performance-benchmark.sh" ]]; then
            "$script_dir/performance-benchmark.sh" "$BENCHMARK_IP" "$BENCHMARK_TYPE"
        else
            error "Performance benchmark script not found or not executable: $script_dir/performance-benchmark.sh"
            exit 1
        fi
        ;;
    security-audit)
        # Run security audit
        if [[ -z "$SECURITY_KEY" ]]; then
            log "Using default SSH key: ${KEY_NAME}.pem"
            SECURITY_KEY="${KEY_NAME}.pem"
        fi
        
        if [[ ! -f "$SECURITY_KEY" ]]; then
            error "SSH key file not found: $SECURITY_KEY"
            exit 1
        fi
        
        KEY_NAME=$(basename "$SECURITY_KEY" .pem)
        export KEY_NAME
        export STACK_NAME
        export AWS_REGION
        
        script_dir="$(cd "$(dirname "${BASH_SOURCE[0]}")" && pwd)"
        if [[ -x "$script_dir/security-audit.sh" ]]; then
            "$script_dir/security-audit.sh" "$SECURITY_IP" "$SECURITY_TYPE"
        else
            error "Security audit script not found or not executable: $script_dir/security-audit.sh"
            exit 1
        fi
        ;;
    *)
        error "Unknown command: $COMMAND"
        show_usage
        exit 1
        ;;
esac <|MERGE_RESOLUTION|>--- conflicted
+++ resolved
@@ -1511,13 +1511,9 @@
 # Log all output for debugging
 exec > >(tee /var/log/user-data.log) 2>&1
 
-<<<<<<< HEAD
 create_progress_marker "INIT" "STARTING" "AI Starter Kit Deep Learning AMI Setup"
 
 echo "=== AI Starter Kit Deep Learning AMI Setup ==="
-=======
-echo "=== GeuseMaker Deep Learning AMI Setup ==="
->>>>>>> 14a3ae94
 echo "Timestamp: \$(date)"
 echo "Instance Type: $instance_type"
 echo "CPU Architecture: $cpu_arch"
@@ -2865,176 +2861,13 @@
         --query 'Vpcs[0].VpcId' \
         --output text)
     
-<<<<<<< HEAD
-    if [[ "$VPC_ID" == "None" ]] || [[ -z "$VPC_ID" ]]; then
-        error "Failed to find default VPC"
+    if [[ -z "$VPC_ID" || "$VPC_ID" == "None" ]]; then
+        error "Failed to retrieve default VPC ID"
         return 1
     fi
     
     # Get caller's IP for SSH whitelisting
     CALLER_IP=$(get_caller_ip)
-    
-    # Create security group
-    SG_ID=$(aws ec2 create-security-group \
-        --group-name "${STACK_NAME}-sg" \
-        --description "Security group for AI Starter Kit Intelligent Deployment" \
-        --vpc-id "$VPC_ID" \
-        --region "$AWS_REGION" \
-        --query 'GroupId' \
-        --output text)
-    
-    if [[ -z "$SG_ID" ]] || [[ "$SG_ID" == "None" ]]; then
-        error "Failed to create security group"
-        return 1
-    fi
-    
-    log "Adding security group rules with enhanced security..."
-    
-    # SSH access - restricted to caller's IP
-    retry_with_backoff aws ec2 authorize-security-group-ingress \
-        --group-id "$SG_ID" \
-        --protocol tcp \
-        --port 22 \
-        --cidr "$CALLER_IP" \
-        --region "$AWS_REGION" || {
-        warning "Failed to add SSH rule for $CALLER_IP, adding fallback rule"
-        aws ec2 authorize-security-group-ingress \
-            --group-id "$SG_ID" \
-            --protocol tcp \
-            --port 22 \
-            --cidr 0.0.0.0/0 \
-            --region "$AWS_REGION"
-    }
-    
-    # Public ALB ports (these need to be open to the world)
-    retry_with_backoff aws ec2 authorize-security-group-ingress \
-        --group-id "$SG_ID" \
-        --protocol tcp \
-        --port 80 \
-        --cidr 0.0.0.0/0 \
-        --region "$AWS_REGION"
-    
-    retry_with_backoff aws ec2 authorize-security-group-ingress \
-        --group-id "$SG_ID" \
-        --protocol tcp \
-        --port 443 \
-        --cidr 0.0.0.0/0 \
-        --region "$AWS_REGION"
-    
-    # Service ports - restricted to caller's IP and internal VPC
-    local vpc_cidr
-    vpc_cidr=$(aws ec2 describe-vpcs \
-        --vpc-ids "$VPC_ID" \
-        --region "$AWS_REGION" \
-        --query 'Vpcs[0].CidrBlock' \
-        --output text)
-    
-    # n8n - workflow automation interface
-    retry_with_backoff aws ec2 authorize-security-group-ingress \
-        --group-id "$SG_ID" \
-        --protocol tcp \
-        --port 5678 \
-        --cidr "$CALLER_IP" \
-        --region "$AWS_REGION"
-    
-    if [[ "$vpc_cidr" != "$CALLER_IP" ]]; then
-        retry_with_backoff aws ec2 authorize-security-group-ingress \
-            --group-id "$SG_ID" \
-            --protocol tcp \
-            --port 5678 \
-            --cidr "$vpc_cidr" \
-            --region "$AWS_REGION"
-    fi
-    
-    # Ollama - LLM inference
-    retry_with_backoff aws ec2 authorize-security-group-ingress \
-        --group-id "$SG_ID" \
-        --protocol tcp \
-        --port 11434 \
-        --cidr "$CALLER_IP" \
-        --region "$AWS_REGION"
-    
-    if [[ "$vpc_cidr" != "$CALLER_IP" ]]; then
-        retry_with_backoff aws ec2 authorize-security-group-ingress \
-            --group-id "$SG_ID" \
-            --protocol tcp \
-            --port 11434 \
-            --cidr "$vpc_cidr" \
-            --region "$AWS_REGION"
-    fi
-    
-    # Crawl4AI - web scraping service
-    retry_with_backoff aws ec2 authorize-security-group-ingress \
-        --group-id "$SG_ID" \
-        --protocol tcp \
-        --port 11235 \
-        --cidr "$CALLER_IP" \
-        --region "$AWS_REGION"
-    
-    if [[ "$vpc_cidr" != "$CALLER_IP" ]]; then
-        retry_with_backoff aws ec2 authorize-security-group-ingress \
-            --group-id "$SG_ID" \
-            --protocol tcp \
-            --port 11235 \
-            --cidr "$vpc_cidr" \
-            --region "$AWS_REGION"
-    fi
-    
-    # Qdrant - vector database
-    retry_with_backoff aws ec2 authorize-security-group-ingress \
-        --group-id "$SG_ID" \
-        --protocol tcp \
-        --port 6333 \
-        --cidr "$CALLER_IP" \
-        --region "$AWS_REGION"
-    
-    if [[ "$vpc_cidr" != "$CALLER_IP" ]]; then
-        retry_with_backoff aws ec2 authorize-security-group-ingress \
-            --group-id "$SG_ID" \
-            --protocol tcp \
-            --port 6333 \
-            --cidr "$vpc_cidr" \
-            --region "$AWS_REGION"
-    fi
-    
-    # NFS for EFS - internal communication only
-    retry_with_backoff aws ec2 authorize-security-group-ingress \
-        --group-id "$SG_ID" \
-        --protocol tcp \
-        --port 2049 \
-        --source-group "$SG_ID" \
-        --region "$AWS_REGION"
-    
-    # UDP for NFS as well
-    retry_with_backoff aws ec2 authorize-security-group-ingress \
-        --group-id "$SG_ID" \
-        --protocol udp \
-        --port 2049 \
-        --source-group "$SG_ID" \
-        --region "$AWS_REGION"
-    
-    # Portmapper for NFS
-    retry_with_backoff aws ec2 authorize-security-group-ingress \
-        --group-id "$SG_ID" \
-        --protocol tcp \
-        --port 111 \
-        --source-group "$SG_ID" \
-        --region "$AWS_REGION"
-    
-    retry_with_backoff aws ec2 authorize-security-group-ingress \
-        --group-id "$SG_ID" \
-        --protocol udp \
-        --port 111 \
-        --source-group "$SG_ID" \
-        --region "$AWS_REGION"
-    
-    success "Created enhanced security group: $SG_ID (SSH restricted to $CALLER_IP)"
-    echo "$SG_ID"
-=======
-    if [[ -z "$VPC_ID" || "$VPC_ID" == "None" ]]; then
-        log "[ERROR] Failed to retrieve default VPC ID."
-        exit 1
-    fi
     
     # Check if security group exists
     SG_ID=$(aws ec2 describe-security-groups \
@@ -3043,25 +2876,26 @@
         --query 'SecurityGroups[0].GroupId' \
         --output text 2>/dev/null | grep -oE 'sg-[0-9a-fA-F]+' | head -n1)
     
+    
     if [[ -z "$SG_ID" ]]; then
         # Create security group
         SG_ID=$(aws ec2 create-security-group \
             --group-name "${STACK_NAME}-sg" \
-            --description "Security group for GeuseMaker Intelligent Deployment" \
+            --description "Security group for AI Starter Kit Intelligent Deployment" \
             --vpc-id "$VPC_ID" \
             --region "$AWS_REGION" \
             --query 'GroupId' \
             --output text)
         if [[ -z "$SG_ID" ]]; then
-            log "[ERROR] Failed to create security group."
-            exit 1
+            error "Failed to create security group"
+            return 1
         fi
     fi
     
     # Validate SG_ID format
     if [[ ! "$SG_ID" =~ ^sg-[0-9a-fA-F]+$ ]]; then
-        log "[ERROR] Invalid security group ID: $SG_ID"
-        exit 1
+        error "Invalid security group ID: $SG_ID"
+        return 1
     fi
     
     # Add security group rules with duplicate protection
@@ -3089,44 +2923,43 @@
         fi
         
         if [[ -z "$existing_rule" ]]; then
-            log "Adding security group rule for port $port ($protocol)"
             if [[ "$source_type" == "cidr" ]]; then
-                if ! aws ec2 authorize-security-group-ingress \
+                aws ec2 authorize-security-group-ingress \
                     --group-id "$sg_id" \
                     --protocol "$protocol" \
                     --port "$port" \
                     --cidr "$source_value" \
-                    --region "$AWS_REGION" >/dev/null 2>&1; then
-                    log "[WARNING] Failed to add rule for port $port (may already exist)"
-                fi
+                    --region "$AWS_REGION" >/dev/null 2>&1 && \
+                log "Added rule: $protocol/$port from $source_value" || \
+                warning "Failed to add rule: $protocol/$port from $source_value"
             else
-                if ! aws ec2 authorize-security-group-ingress \
+                aws ec2 authorize-security-group-ingress \
                     --group-id "$sg_id" \
                     --protocol "$protocol" \
                     --port "$port" \
                     --source-group "$source_value" \
-                    --region "$AWS_REGION" >/dev/null 2>&1; then
-                    log "[WARNING] Failed to add rule for port $port (may already exist)"
-                fi
+                    --region "$AWS_REGION" >/dev/null 2>&1 && \
+                log "Added rule: $protocol/$port from group $source_value" || \
+                warning "Failed to add rule: $protocol/$port from group $source_value"
             fi
-        else
-            log "Security group rule for port $port already exists, skipping"
         fi
     }
     
-    # Add all required rules
-    add_sg_rule_if_not_exists "$SG_ID" "tcp" "22" "cidr" "0.0.0.0/0"      # SSH
-    add_sg_rule_if_not_exists "$SG_ID" "tcp" "5678" "cidr" "0.0.0.0/0"    # n8n
-    add_sg_rule_if_not_exists "$SG_ID" "tcp" "11434" "cidr" "0.0.0.0/0"   # Ollama
-    add_sg_rule_if_not_exists "$SG_ID" "tcp" "11235" "cidr" "0.0.0.0/0"   # Crawl4AI
-    add_sg_rule_if_not_exists "$SG_ID" "tcp" "6333" "cidr" "0.0.0.0/0"    # Qdrant
-    add_sg_rule_if_not_exists "$SG_ID" "tcp" "80" "cidr" "0.0.0.0/0"      # HTTP
-    add_sg_rule_if_not_exists "$SG_ID" "tcp" "443" "cidr" "0.0.0.0/0"     # HTTPS
+    log "Adding security group rules with enhanced security..."
+    
+    # Essential inbound rules (with duplicate protection)
+    add_sg_rule_if_not_exists "$SG_ID" "tcp" "22" "cidr" "$CALLER_IP"      # SSH
+    add_sg_rule_if_not_exists "$SG_ID" "tcp" "80" "cidr" "0.0.0.0/0"       # HTTP
+    add_sg_rule_if_not_exists "$SG_ID" "tcp" "443" "cidr" "0.0.0.0/0"      # HTTPS
+    add_sg_rule_if_not_exists "$SG_ID" "tcp" "5678" "cidr" "$CALLER_IP"    # n8n
+    add_sg_rule_if_not_exists "$SG_ID" "tcp" "6333" "cidr" "$CALLER_IP"    # Qdrant
+    add_sg_rule_if_not_exists "$SG_ID" "tcp" "11434" "cidr" "$CALLER_IP"   # Ollama
+    add_sg_rule_if_not_exists "$SG_ID" "tcp" "11235" "cidr" "$CALLER_IP"   # Crawl4AI
+    add_sg_rule_if_not_exists "$SG_ID" "tcp" "5432" "group" "$SG_ID"       # PostgreSQL
     add_sg_rule_if_not_exists "$SG_ID" "tcp" "2049" "group" "$SG_ID"      # NFS for EFS
     
     success "Created security group: $SG_ID"
     echo "$SG_ID" | tr -d '\n\r\t '
->>>>>>> 14a3ae94
 }
 
 create_iam_role() {
@@ -3136,256 +2969,7 @@
     if aws iam get-role --role-name "${STACK_NAME}-role" &> /dev/null; then
         warning "IAM role already exists"
         return 0
-    fi
-    
-    # Create trust policy
-    cat > trust-policy.json << EOF
-{
-    "Version": "2012-10-17",
-    "Statement": [
-        {
-            "Effect": "Allow",
-            "Principal": {
-                "Service": "ec2.amazonaws.com"
-            },
-            "Action": "sts:AssumeRole"
-        }
-    ]
-}
-EOF
-
-    # Create role
-    aws iam create-role \
-        --role-name "${STACK_NAME}-role" \
-        --assume-role-policy-document file://trust-policy.json || {
-        warning "Role ${STACK_NAME}-role may already exist, continuing..."
-    }
-    
-    # Attach essential policies
-    aws iam attach-role-policy \
-        --role-name "${STACK_NAME}-role" \
-        --policy-arn arn:aws:iam::aws:policy/CloudWatchAgentServerPolicy || {
-        warning "CloudWatchAgentServerPolicy may already be attached, continuing..."
-    }
-    
-    aws iam attach-role-policy \
-        --role-name "${STACK_NAME}-role" \
-        --policy-arn arn:aws:iam::aws:policy/AmazonSSMManagedInstanceCore || {
-        warning "AmazonSSMManagedInstanceCore may already be attached, continuing..."
-    }
-    
-    # Create custom policy for EFS and AWS service access
-    cat > custom-policy.json << EOF
-{
-    "Version": "2012-10-17",
-    "Statement": [
-        {
-            "Effect": "Allow",
-            "Action": [
-                "elasticfilesystem:DescribeFileSystems",
-                "elasticfilesystem:DescribeMountTargets", 
-                "ec2:Describe*",
-                "cloudwatch:PutMetricData",
-                "ssm:GetParameter",
-                "ssm:GetParameters",
-                "ssm:GetParametersByPath"
-            ],
-            "Resource": "*"
-        }
-    ]
-}
-EOF
-
-    aws iam create-policy \
-        --policy-name "${STACK_NAME}-custom-policy" \
-        --policy-document file://custom-policy.json || true
-    
-    aws iam attach-role-policy \
-        --role-name "${STACK_NAME}-role" \
-        --policy-arn "arn:aws:iam::$(aws sts get-caller-identity --query Account --output text):policy/${STACK_NAME}-custom-policy" || {
-        warning "Custom policy may already be attached, continuing..."
-    }
-    
-    # Create instance profile (ensure name starts with letter for AWS compliance)
-    local profile_name
-    if [[ "${STACK_NAME}" =~ ^[0-9] ]]; then
-        local clean_name=$(echo "${STACK_NAME}" | sed 's/[^a-zA-Z0-9]//g')
-        profile_name="app-${clean_name}-profile"
-    else
-        profile_name="${STACK_NAME}-instance-profile"
-    fi
-    
-    aws iam create-instance-profile --instance-profile-name "$profile_name" || true
-    aws iam add-role-to-instance-profile \
-        --instance-profile-name "$profile_name" \
-        --role-name "${STACK_NAME}-role" || true
-    
-    # Wait for IAM propagation
-    log "Waiting for IAM role propagation..."
-    sleep 30
-    
-    success "Created IAM role and instance profile"
-}
-
-create_efs() {
-    local SG_ID="$1"
-    log "Setting up EFS (Elastic File System)..."
-    
-    # Check if EFS already exists by searching through all file systems
-    EFS_LIST=$(aws efs describe-file-systems \
-        --region "$AWS_REGION" \
-        --query 'FileSystems[].FileSystemId' \
-        --output text 2>/dev/null || echo "")
-    
-    # Check each EFS to see if it has our tag
-    for EFS_ID in $EFS_LIST; do
-        if [[ -n "$EFS_ID" && "$EFS_ID" != "None" ]]; then
-            EFS_TAGS=$(aws efs list-tags-for-resource \
-                --resource-id "$EFS_ID" \
-                --region "$AWS_REGION" \
-                --query "Tags[?Key=='Name'].Value" \
-                --output text 2>/dev/null || echo "")
-            
-            if [[ "$EFS_TAGS" == "${STACK_NAME}-efs" ]]; then
-                warning "EFS already exists: $EFS_ID"
-                # Get EFS DNS name
-                EFS_DNS="${EFS_ID}.efs.${AWS_REGION}.amazonaws.com"
-                export EFS_ID
-                echo "$EFS_DNS"
-                return 0
-            fi
-        fi
-    done
-    
-    # Create EFS
-    EFS_ID=$(aws efs create-file-system \
-        --creation-token "${STACK_NAME}-efs-$(date +%s)" \
-        --performance-mode generalPurpose \
-        --throughput-mode provisioned \
-        --provisioned-throughput-in-mibps 100 \
-        --encrypted \
-        --region "$AWS_REGION" \
-        --query 'FileSystemId' \
-        --output text)
-    
-    # Tag EFS
-    aws efs create-tags \
-        --file-system-id "$EFS_ID" \
-        --tags Key=Name,Value="${STACK_NAME}-efs" Key=Project,Value="$PROJECT_NAME" \
-        --region "$AWS_REGION"
-    
-    # Wait for EFS to be available
-    log "Waiting for EFS to become available..."
-    while true; do
-        EFS_STATE=$(aws efs describe-file-systems \
-            --file-system-id "$EFS_ID" \
-            --region "$AWS_REGION" \
-            --query 'FileSystems[0].LifeCycleState' \
-            --output text 2>/dev/null || echo "")
-        
-        if [[ "$EFS_STATE" == "available" ]]; then
-            log "EFS is now available"
-            break
-        elif [[ "$EFS_STATE" == "creating" ]]; then
-            log "EFS is still creating... waiting 10 seconds"
-            sleep 10
-        else
-            warning "EFS state: $EFS_STATE"
-            sleep 10
-        fi
-    done
-    
-    # Get EFS DNS name
-    EFS_DNS="${EFS_ID}.efs.${AWS_REGION}.amazonaws.com"
-    # Export EFS_ID for cleanup function
-    export EFS_ID
-    success "Created EFS: $EFS_ID (DNS: $EFS_DNS)"
-    echo "$EFS_DNS"
-}
-
-get_subnet_for_az() {
-    local AZ="$1"
-    aws ec2 describe-subnets \
-        --filters "Name=availability-zone,Values=$AZ" "Name=default-for-az,Values=true" \
-        --region "$AWS_REGION" \
-        --query 'Subnets[0].SubnetId' \
-        --output text
-}
-
-create_efs_mount_target() {
-    local SG_ID="$1"
-    local INSTANCE_AZ="$2"
-    
-    if [[ -z "${EFS_ID:-}" ]]; then
-        error "EFS_ID not set. Cannot create mount target."
-        return 1
-    fi
-    
-    log "Creating EFS mount target in $INSTANCE_AZ (where instance is running)..."
-    
-    # Check if mount target already exists in this AZ
-    EXISTING_MT=$(aws efs describe-mount-targets \
-        --file-system-id "$EFS_ID" \
-        --region "$AWS_REGION" \
-        --query "MountTargets[?AvailabilityZoneName=='$INSTANCE_AZ'].MountTargetId" \
-        --output text 2>/dev/null || echo "")
-    
-    if [[ -n "$EXISTING_MT" && "$EXISTING_MT" != "None" ]]; then
-        warning "EFS mount target already exists in $INSTANCE_AZ: $EXISTING_MT"
-        return 0
-    fi
-    
-    # Get subnet ID for the instance AZ
-    SUBNET_ID=$(get_subnet_for_az "$INSTANCE_AZ")
-    
-    if [[ "$SUBNET_ID" != "None" && -n "$SUBNET_ID" ]]; then
-        aws efs create-mount-target \
-            --file-system-id "$EFS_ID" \
-            --subnet-id "$SUBNET_ID" \
-            --security-groups "$SG_ID" \
-            --region "$AWS_REGION" || {
-            warning "Mount target creation failed in $INSTANCE_AZ, but continuing..."
-            return 0
-        }
-        success "Created EFS mount target in $INSTANCE_AZ"
-    else
-        error "No suitable subnet found in $INSTANCE_AZ"
-        return 1
-    fi
-}
-
-create_target_group() {
-    local SG_ID="$1"
-    local INSTANCE_ID="$2"
-    
-    log "Creating target group for n8n..."
-    
-    # Get VPC ID
-    VPC_ID=$(aws ec2 describe-vpcs --filters "Name=is-default,Values=true" --query 'Vpcs[0].VpcId' --output text --region "$AWS_REGION")
-    
-    TARGET_GROUP_ARN=$(aws elbv2 create-target-group \
-        --name "${STACK_NAME}-n8n-tg" \
-        --protocol HTTP \
-        --port 5678 \
-        --vpc-id "$VPC_ID" \
-        --health-check-protocol HTTP \
-        --health-check-port 5678 \
-        --health-check-path /healthz \
-        --health-check-interval-seconds 30 \
-        --health-check-timeout-seconds 10 \
-        --healthy-threshold-count 2 \
-        --unhealthy-threshold-count 2 \
-        --target-type instance \
-        --region "$AWS_REGION" \
-        --query 'TargetGroups[0].TargetGroupArn' \
-        --output text)
-    
-    # Register instance to target group
-    aws elbv2 register-targets \
-        --target-group-arn "$TARGET_GROUP_ARN" \
-        --targets "Id=$INSTANCE_ID,Port=5678" \
-        --region "$AWS_REGION" || {
-        warning "Failed to register instance to n8n target group, but continuing..."
+    fi        warning "Failed to register instance to n8n target group, but continuing..."
     }
     
     success "Created n8n target group: $TARGET_GROUP_ARN"
@@ -3488,7 +3072,6 @@
     
     log "Setting up CloudFront CDN..."
     
-<<<<<<< HEAD
     # Create CloudFront distribution config file
     cat > cloudfront-config.json << EOF
 {
@@ -3508,7 +3091,6 @@
         "ForwardedValues": {
             "QueryString": true,
             "Headers": {
-=======
     # Create CloudFront distribution
     DISTRIBUTION_CONFIG='{
         "CallerReference": "'${STACK_NAME}'-'$(date +%s)'",
@@ -3532,7 +3114,6 @@
             },
             "TrustedSigners": {
                 "Enabled": false,
->>>>>>> 14a3ae94
                 "Quantity": 0
             },
             "Cookies": {
@@ -4516,15 +4097,12 @@
     check_prerequisites
     
     log "Starting AWS infrastructure deployment..."
-<<<<<<< HEAD
-=======
     
     # Mark that we're starting to create resources  
     RESOURCES_CREATED=true
     
     create_key_pair
     create_iam_role
->>>>>>> 14a3ae94
     
     # Set up secure credentials first
     setup_secure_credentials
@@ -4569,7 +4147,6 @@
 
     # Now create EFS mount target in the AZ where instance was actually launched
     create_efs_mount_target "$SG_ID" "$INSTANCE_AZ"
-<<<<<<< HEAD
 
     TARGET_GROUP_ARN=$(create_target_group "$SG_ID" "$INSTANCE_ID")
     QDRANT_TG_ARN=$(create_qdrant_target_group "$SG_ID" "$INSTANCE_ID")
@@ -4590,18 +4167,14 @@
     fi
     
     setup_cloudfront "$ALB_DNS"
-=======
->>>>>>> 14a3ae94
     
     wait_for_instance_ready "$PUBLIC_IP"
     deploy_application "$PUBLIC_IP" "$EFS_DNS" "$INSTANCE_ID"
     setup_monitoring "$PUBLIC_IP"
     validate_deployment "$PUBLIC_IP"
     
-<<<<<<< HEAD
     # Run comprehensive post-deployment validation
     run_post_deployment_validation "$PUBLIC_IP"
-=======
     # Setup ALB and CloudFront if requested
     local ALB_DNS=""
     if [ "$SETUP_ALB" = "true" ]; then
@@ -4614,7 +4187,6 @@
     if [ "$SETUP_CLOUDFRONT" = "true" ]; then
         setup_cloudfront "$ALB_DNS"
     fi
->>>>>>> 14a3ae94
     
     display_results "$PUBLIC_IP" "$INSTANCE_ID" "$EFS_DNS" "$INSTANCE_AZ"
     
@@ -4709,7 +4281,6 @@
     echo "    $0 deploy --instance-type g5g.2xlarge    # Use ARM-based instance"
     echo ""
     echo "  🌍 Regional deployment:"
-<<<<<<< HEAD
     echo "    $0 deploy --region us-west-2         # Deploy in different region"
     echo "    $0 deploy --region eu-central-1      # Deploy in Europe"
     echo "    $0 deploy --cross-region             # Find best region automatically"
@@ -4732,11 +4303,9 @@
     echo "  🚨 Automatic error diagnosis with suggestions"
     echo "  📊 Setup progress indicators (12 tracked stages)"
     echo "  🔧 Service health validation"
-=======
     echo "    $0 --region us-west-2                # Deploy in different region"
     echo "    $0 --region eu-central-1             # Deploy in Europe" 
     echo "    $0 --cross-region                    # Find best region automatically"
->>>>>>> 14a3ae94
     echo ""
     echo "  🌐 Load balancer and CDN:"
     echo "    $0 --setup-alb                       # Deploy with Application Load Balancer"
