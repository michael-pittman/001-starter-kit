<<<<<<< HEAD
# 🚀 AI SelfHost Kit - GPU-Optimized AWS Deployment 
=======
# GeuseMaker
>>>>>>> 14a3ae94

> Enterprise-ready AI infrastructure platform with automated deployment, monitoring, and scaling capabilities.

[![License: MIT](https://img.shields.io/badge/License-MIT-yellow.svg)](https://opensource.org/licenses/MIT)
[![Docker](https://img.shields.io/badge/Docker-Supported-blue.svg)](https://www.docker.com/)
[![Terraform](https://img.shields.io/badge/Terraform-Ready-purple.svg)](https://www.terraform.io/)
[![AWS](https://img.shields.io/badge/AWS-Optimized-orange.svg)](https://aws.amazon.com/)

## 🚀 Quick Start

Get your AI infrastructure running in 5 minutes:

```bash
# Clone and setup
git clone <repository-url> && cd GeuseMaker
make setup

# Deploy development environment
make deploy-simple STACK_NAME=my-dev-stack

# Access your AI services
# n8n: http://your-ip:5678 (workflow automation)
# Ollama: http://your-ip:11434 (LLM API)
# Qdrant: http://your-ip:6333 (vector database)
```

[**→ Detailed Quick Start Guide**](docs/getting-started/quick-start.md)

## 📚 Documentation Hub

### 🎯 **Getting Started**
- [**Prerequisites & Setup**](docs/getting-started/prerequisites.md) - Required tools and configuration
- [**Quick Start Guide**](docs/getting-started/quick-start.md) - 5-minute deployment walkthrough  
- [**Security Guide**](docs/security-guide.md) - Security implementation and best practices

### 📖 **User Guides**
- [**Deployment Guide**](docs/reference/cli/deployment.md) - All deployment methods and options
- [**Configuration Guide**](docs/reference/configuration/) - Service configuration and customization (directory structure)
- [**Troubleshooting Guide**](docs/setup/troubleshooting.md) - Common issues and solutions

### 🔧 **Reference Documentation**
- [**API Reference**](docs/reference/api/) - Complete API documentation for all services
- [**CLI Reference**](docs/reference/cli/) - Command-line tools and scripts
- [**Configuration Reference**](docs/reference/cli/makefile.md) - Build and configuration commands

### 🏗️ **Architecture & Design**
- [**ALB CloudFront Setup**](docs/alb-cloudfront-setup.md) - Load balancer and CDN configuration
- [**Security Guide**](docs/security-guide.md) - Security design and best practices
- [**Docker Image Management**](docs/docker-image-management.md) - Container management strategies

### 💡 **Examples & Tutorials**
- [**Basic Examples**](docs/examples/basic/) - Example directory for simple use cases
- [**Advanced Examples**](docs/examples/advanced/) - Example directory for complex AI pipelines
- [**Integration Patterns**](docs/examples/integrations/) - Example directory for third-party integrations

### ⚙️ **Operations**
- [**Monitoring**](docs/reference/api/monitoring.md) - System monitoring and observability
- [**Backup & Recovery**](docs/setup/troubleshooting.md) - Data protection and disaster recovery procedures

## 🌟 Core Features

| Feature | Description | Documentation |
|---------|-------------|---------------|
| **Multi-Deployment** | Spot, On-demand, Simple deployment options | [Deployment Guide](docs/reference/cli/deployment.md) |
| **Infrastructure as Code** | Terraform and shell script automation | [Terraform Config](terraform/main.tf) |
| **AI Services** | n8n, Ollama, Qdrant, Crawl4AI pre-configured | [API Reference](docs/reference/api/) |
| **Monitoring Stack** | Docker logging and health checks | [Monitoring Guide](docs/reference/api/monitoring.md) |
| **Cost Optimization** | Intelligent instance selection and scaling | [Cost Scripts](scripts/cost-optimization.py) |
| **Security Hardening** | Input sanitization, encrypted storage, IAM, advanced health checks | [Security Guide](docs/security-guide.md) |

## 🛠️ Available Commands

| Command | Description |
|---------|-------------|
| `make setup` | Complete initial setup with security |
| `make deploy STACK_NAME=name` | Deploy infrastructure (requires STACK_NAME) |
| `make deploy-spot STACK_NAME=name` | Deploy with spot instances (requires STACK_NAME) |
| `make deploy-ondemand STACK_NAME=name` | Deploy with on-demand instances (requires STACK_NAME) |
| `make deploy-simple STACK_NAME=name` | Deploy simple development instance (requires STACK_NAME) |
| `make health-check STACK_NAME=name` | Basic health check of services (requires STACK_NAME) |
| `make health-check-advanced STACK_NAME=name` | Comprehensive health diagnostics (requires deployed instance) |
| `make test` | Run all tests |
| `make status STACK_NAME=name` | Check deployment status (requires STACK_NAME) |
| `make destroy STACK_NAME=name` | Destroy infrastructure (requires STACK_NAME) |

[**→ Complete CLI Reference**](docs/reference/cli/)

## 🔧 System Requirements

| Component | Minimum | Recommended | Purpose |
|-----------|---------|-------------|---------|
| **AWS Account** | Basic permissions | Admin access | Cloud infrastructure |
| **Local Machine** | 4GB RAM, 10GB disk | 8GB RAM, 50GB disk | Development tools |
| **Network** | Internet access | Stable broadband | Service deployment |

**Supported Platforms:** macOS, Linux, Windows (WSL)

[**→ Detailed Prerequisites**](docs/getting-started/prerequisites.md)

## 🎯 Deployment Types

### Simple Deployment
Perfect for development and learning:
- Single t3.medium instance
- Basic AI services (n8n, Ollama)
- Cost: ~$30/month
- Setup time: 5 minutes

### Spot Deployment  
Cost-optimized for development:
- GPU-enabled g4dn.xlarge spot instances
- Full AI stack with monitoring
- Cost: ~$50-100/month (60-90% savings)
- Setup time: 10 minutes

### On-Demand Deployment
Production-ready with high availability:
- Load-balanced, auto-scaling
- Full monitoring and alerting
- Cost: ~$200-500/month
- Setup time: 15 minutes

[**→ Complete CLI Reference**](docs/reference/cli/)

## 🚨 Support & Community

### Getting Help
1. **Check Documentation**: Start with our comprehensive guides
2. **Review Troubleshooting**: Common issues and solutions
3. **Search Issues**: GitHub issues for known problems
4. **Ask Questions**: Create new issue with details

### Contributing
We welcome contributions! See our documentation for:
- Code contribution guidelines
- Documentation improvements
- Bug reporting procedures
- Feature request process

### Community Resources
- **Documentation**: Complete guides and API references
- **Examples**: Real-world usage patterns and tutorials  
- **Best Practices**: Proven deployment and scaling strategies
- **Security Guidelines**: Comprehensive security implementation

## 📄 License

This project is licensed under the MIT License - see the [LICENSE](LICENSE) file for details.

---

## 🔗 Quick Navigation

| Category | Links |
|----------|--------|
| **Start Here** | [Quick Start](docs/getting-started/quick-start.md) • [Prerequisites](docs/getting-started/prerequisites.md) • [Security Guide](docs/security-guide.md) |
| **Deploy** | [Deployment Guide](docs/reference/cli/deployment.md) • [Terraform](terraform/main.tf) • [CLI Reference](docs/reference/cli/) |
| **Use** | [API Reference](docs/reference/api/) • [Examples](docs/examples/) • [CLI Tools](docs/reference/cli/) |
| **Operate** | [Monitoring](docs/reference/api/monitoring.md) • [Troubleshooting](docs/setup/troubleshooting.md) • [ALB CloudFront](docs/alb-cloudfront-setup.md) |
| **Learn** | [Docker Management](docs/docker-image-management.md) • [Security Guide](docs/security-guide.md) • [API Reference](docs/reference/api/) |

**[📚 Complete Documentation Index](docs/README.md)**<|MERGE_RESOLUTION|>--- conflicted
+++ resolved
@@ -1,8 +1,4 @@
-<<<<<<< HEAD
-# 🚀 AI SelfHost Kit - GPU-Optimized AWS Deployment 
-=======
-# GeuseMaker
->>>>>>> 14a3ae94
+# 🚀 AI SelfHost Kit - GPU-Optimized AWS Deployment
 
 > Enterprise-ready AI infrastructure platform with automated deployment, monitoring, and scaling capabilities.
 
