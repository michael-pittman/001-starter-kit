# Modern Docker Compose format (no version field required)
# Uses the Compose Specification (latest)

# Enhanced GPU-Optimized Docker Compose Configuration
# Optimized for NVIDIA T4 GPUs on g4dn.xlarge instances
# Supports: DeepSeek-R1:8B, Qwen2.5-VL:7B, Snowflake-Arctic-Embed2:568M
# Features: EFS Integration, GPU Monitoring, Performance Optimization

# =============================================================================
# SHARED VOLUMES WITH EFS INTEGRATION
# =============================================================================
volumes:
  n8n_storage:
    driver: local
    driver_opts:
      type: "nfs"
      o: "addr=${EFS_DNS},nfsvers=4.1,rsize=1048576,wsize=1048576,hard,timeo=600,retrans=2,fsc,regional"
      device: ":/n8n"
  postgres_storage:
    driver: local
    driver_opts:
      type: "nfs"
      o: "addr=${EFS_DNS},nfsvers=4.1,rsize=1048576,wsize=1048576,hard,timeo=600,retrans=2,fsc,regional"
      device: ":/postgres"
  ollama_storage:
    driver: local
    driver_opts:
      type: "nfs"
      o: "addr=${EFS_DNS},nfsvers=4.1,rsize=1048576,wsize=1048576,hard,timeo=600,retrans=2,fsc,regional"
      device: ":/ollama"
  qdrant_storage:
    driver: local
    driver_opts:
      type: "nfs"
      o: "addr=${EFS_DNS},nfsvers=4.1,rsize=1048576,wsize=1048576,hard,timeo=600,retrans=2,fsc,regional"
      device: ":/qdrant"
  shared_storage:
    driver: local
    driver_opts:
      type: "nfs"
      o: "addr=${EFS_DNS},nfsvers=4.1,rsize=1048576,wsize=1048576,hard,timeo=600,retrans=2,fsc,regional"
      device: ":/shared"
  crawl4ai_cache:
    driver: local
    driver_opts:
      type: "nfs"
      o: "addr=${EFS_DNS},nfsvers=4.1,rsize=1048576,wsize=1048576,hard,timeo=600,retrans=2,fsc,regional"
      device: ":/crawl4ai/cache"
  crawl4ai_storage:
    driver: local
    driver_opts:
      type: "nfs"
      o: "addr=${EFS_DNS},nfsvers=4.1,rsize=1048576,wsize=1048576,hard,timeo=600,retrans=2,fsc,regional"
      device: ":/crawl4ai/storage"

# =============================================================================
# OPTIMIZED NETWORKS
# =============================================================================
networks:
  ai_network:
    driver: bridge
    ipam:
      config:
        - subnet: 172.20.0.0/16
    driver_opts:
      com.docker.network.driver.mtu: 9000  # Jumbo frames for better performance

# =============================================================================
# SHARED CONFIGURATIONS
# =============================================================================
x-gpu-config: &gpu-config
  runtime: nvidia
  environment:
    - NVIDIA_VISIBLE_DEVICES=all
    - NVIDIA_DRIVER_CAPABILITIES=all
    - CUDA_VISIBLE_DEVICES=all
    - CUDA_DEVICE_ORDER=PCI_BUS_ID
  devices:
    - /dev/nvidia0:/dev/nvidia0
    - /dev/nvidia-uvm:/dev/nvidia-uvm
    - /dev/nvidia-uvm-tools:/dev/nvidia-uvm-tools
    - /dev/nvidiactl:/dev/nvidiactl

x-logging-config: &logging-config
  logging:
    driver: "json-file"
    options:
      max-size: "100m"
      max-file: "5"

x-restart-policy: &restart-policy
  restart: unless-stopped

# =============================================================================
# SERVICE DEFINITIONS
# =============================================================================
services:
  # ---------------------------------------------------------------------------
  # PostgreSQL - Optimized for g4dn.xlarge (16GB RAM, 4 vCPUs)
  # ---------------------------------------------------------------------------
  postgres:
    <<: [*logging-config, *restart-policy]
    image: postgres:latest
    container_name: postgres-gpu
    hostname: postgres
    user: "70:70"  # postgres user in alpine
    networks:
      - ai_network
    security_opt:
      - no-new-privileges:true
    read_only: false  # PostgreSQL needs write access
    tmpfs:
      - /tmp:noexec,nosuid,size=1g
    ports:
      - "5432:5432"
    environment:
      # Basic PostgreSQL configuration
      - POSTGRES_DB=${POSTGRES_DB:-n8n}
      - POSTGRES_USER=${POSTGRES_USER:-n8n}
      - POSTGRES_PASSWORD_FILE=/run/secrets/postgres_password
      - POSTGRES_INITDB_ARGS=--encoding=UTF-8 --lc-collate=C --lc-ctype=C
      
      # Performance optimizations for g4dn.xlarge
      - POSTGRES_MAX_CONNECTIONS=200
      - POSTGRES_SHARED_BUFFERS=2GB
      - POSTGRES_EFFECTIVE_CACHE_SIZE=6GB
      - POSTGRES_WORK_MEM=16MB
      - POSTGRES_MAINTENANCE_WORK_MEM=256MB
      - POSTGRES_CHECKPOINT_COMPLETION_TARGET=0.9
      - POSTGRES_WAL_BUFFERS=64MB
      - POSTGRES_RANDOM_PAGE_COST=1.1
      - POSTGRES_EFFECTIVE_IO_CONCURRENCY=200
      
      # Connection pooling with PgBouncer
      - POSTGRES_POOL_MODE=transaction
      - POSTGRES_POOL_SIZE=25
      - POSTGRES_POOL_RESERVE=5
      
      # Connection and query optimization
      - POSTGRES_MAX_WAL_SIZE=2GB
      - POSTGRES_MIN_WAL_SIZE=1GB
      - POSTGRES_AUTOVACUUM_MAX_WORKERS=3
      - POSTGRES_AUTOVACUUM_NAPTIME=20s
    
    command: [
      "postgres",
      "-c", "shared_preload_libraries=pg_stat_statements",
      "-c", "max_connections=200",
      "-c", "shared_buffers=2GB",
      "-c", "effective_cache_size=6GB",
      "-c", "work_mem=16MB",
      "-c", "maintenance_work_mem=256MB",
      "-c", "checkpoint_completion_target=0.9",
      "-c", "wal_buffers=64MB",
      "-c", "random_page_cost=1.1",
      "-c", "effective_io_concurrency=200",
      "-c", "max_wal_size=2GB",
      "-c", "min_wal_size=1GB",
      "-c", "log_statement=ddl",
      "-c", "log_min_duration_statement=1000",
      "-c", "autovacuum_max_workers=3"
    ]
    
    volumes:
      - postgres_storage:/var/lib/postgresql/data
      - shared_storage:/shared
    
    healthcheck:
      test: ["CMD-SHELL", "pg_isready -h localhost -U ${POSTGRES_USER:-n8n} -d ${POSTGRES_DB:-n8n} && psql -U ${POSTGRES_USER:-n8n} -d ${POSTGRES_DB:-n8n} -c 'SELECT 1;' > /dev/null"]
      interval: 30s
      timeout: 10s
      retries: 5
      start_period: 60s
    
    deploy:
      resources:
        limits:
<<<<<<< HEAD
          memory: 2.5G
          cpus: '1.5'
        reservations:
          memory: 1.2G
          cpus: '0.75'
=======
          memory: 2G  # Reduced from 3G
          cpus: '0.4'  # Optimized for 85% total allocation
        reservations:
          memory: 1G  # Reduced from 1.5G
          cpus: '0.2'  # Optimized for 85% total allocation
>>>>>>> 14a3ae94

  # ---------------------------------------------------------------------------
  # n8n - Workflow Automation Platform
  # ---------------------------------------------------------------------------
  n8n:
    <<: [*logging-config, *restart-policy]
    image: n8nio/n8n:latest
    container_name: n8n-gpu
    hostname: n8n
    user: "1000:1000"  # n8n user
    networks:
      - ai_network
    security_opt:
      - no-new-privileges:true
    read_only: false  # n8n needs write access for workflows
    tmpfs:
      - /tmp:noexec,nosuid,size=512m
    ports:
      - "5678:5678"
    environment:
      # Basic n8n configuration
      - DB_TYPE=postgresdb
      - DB_POSTGRESDB_HOST=postgres
      - DB_POSTGRESDB_PORT=5432
      - DB_POSTGRESDB_DATABASE=${POSTGRES_DB:-n8n}
      - DB_POSTGRESDB_USER=${POSTGRES_USER:-n8n}
      - DB_POSTGRESDB_PASSWORD_FILE=/run/secrets/postgres_password
      
      # n8n specific settings
      - N8N_HOST=${N8N_HOST:-0.0.0.0}
      - N8N_PORT=5678
      - N8N_PROTOCOL=http
      - WEBHOOK_URL=${WEBHOOK_URL:-http://localhost:5678}
      
      # Security and encryption
      - N8N_ENCRYPTION_KEY_FILE=/run/secrets/n8n_encryption_key
      - N8N_USER_MANAGEMENT_JWT_SECRET_FILE=/run/secrets/n8n_jwt_secret
      
      # CORS - Secure configuration
      - N8N_CORS_ENABLE=${N8N_CORS_ENABLE:-true}
      - N8N_CORS_ALLOWED_ORIGINS=${N8N_CORS_ALLOWED_ORIGINS:-https://n8n.yourdomain.com}
      - N8N_COMMUNITY_PACKAGES_ALLOW_TOOL_USAGE=${N8N_COMMUNITY_PACKAGES_ALLOW_TOOL_USAGE:-false}
      
      # Performance optimizations
      - N8N_PAYLOAD_SIZE_MAX=16
      - N8N_METRICS=true
      - N8N_LOG_LEVEL=info
      - N8N_LOG_OUTPUT=console
      
      # AI integration settings
      - N8N_AI_ENABLED=true
      - OLLAMA_BASE_URL=http://ollama:11434
      - QDRANT_URL=http://qdrant:6333
      
      # Instance information
      - INSTANCE_TYPE=${INSTANCE_TYPE:-g4dn.xlarge}
      - GPU_TYPE=nvidia-t4
      - DEPLOYMENT_MODE=gpu-optimized
    
    volumes:
      - n8n_storage:/home/node/.n8n
      - shared_storage:/shared
    
    depends_on:
      postgres:
        condition: service_healthy
    
    healthcheck:
      test: ["CMD-SHELL", "curl -f http://localhost:5678/healthz && curl -f http://localhost:5678/api/v1/workflows > /dev/null || exit 1"]
      interval: 30s
      timeout: 10s
      retries: 5
      start_period: 60s
    
    deploy:
      resources:
        limits:
<<<<<<< HEAD
          memory: 1.2G
          cpus: '1.0'
=======
          memory: 1.5G  # Reduced from 2G
          cpus: '0.4'  # Optimized for 85% total allocation
>>>>>>> 14a3ae94
        reservations:
          memory: 512M
          cpus: '0.2'  # Optimized for 85% total allocation

  # ---------------------------------------------------------------------------
  # Qdrant - Vector Database with GPU Optimizations
  # ---------------------------------------------------------------------------
  qdrant:
    <<: [*logging-config, *restart-policy]
    image: qdrant/qdrant:latest
    container_name: qdrant-gpu
    hostname: qdrant
    networks:
      - ai_network
    ports:
      - "6333:6333"
      - "6334:6334"
    environment:
      # Service configuration
      - QDRANT__SERVICE__HTTP_PORT=6333
      - QDRANT__SERVICE__GRPC_PORT=6334
      - QDRANT__SERVICE__ENABLE_CORS=true
      
      # Performance optimizations for GPU instance
      - QDRANT__STORAGE__PERFORMANCE__MAX_SEARCH_THREADS=8
      - QDRANT__STORAGE__PERFORMANCE__MAX_OPTIMIZATION_THREADS=4
      - QDRANT__STORAGE__PERFORMANCE__SEARCH_THREADS=4
      
      # Storage configuration
      - QDRANT__STORAGE__STORAGE_PATH=/qdrant/storage
      - QDRANT__STORAGE__SNAPSHOTS_PATH=/qdrant/snapshots
      - QDRANT__STORAGE__TEMP_PATH=/qdrant/temp
      
      # Optimizer settings
      - QDRANT__STORAGE__OPTIMIZERS__VACUUM_MIN_VECTOR_NUMBER=1000
      - QDRANT__STORAGE__OPTIMIZERS__DEFAULT_SEGMENT_NUMBER=8
      - QDRANT__STORAGE__OPTIMIZERS__MAX_SEGMENT_SIZE=200000
      - QDRANT__STORAGE__OPTIMIZERS__MEMMAP_THRESHOLD=50000
      
      # Memory optimizations
      - QDRANT__STORAGE__PERFORMANCE__MAX_INDEXING_THREADS=4
      - QDRANT__STORAGE__WAL__WAL_CAPACITY_MB=256
    volumes:
      - qdrant_storage:/qdrant/storage
      - shared_storage:/qdrant/shared:ro
    healthcheck:
      test: ["CMD-SHELL", "curl -f http://localhost:6333/healthz && curl -f http://localhost:6333/collections > /dev/null || exit 1"]
      interval: 30s
      timeout: 10s
      retries: 5
      start_period: 60s
    deploy:
      resources:
        limits:
<<<<<<< HEAD
          memory: 2.5G
          cpus: '1.5'
=======
          memory: 2G  # Reduced from 3G
          cpus: '0.4'  # Optimized for 85% total allocation
>>>>>>> 14a3ae94
        reservations:
          memory: 1G
          cpus: '0.2'  # Optimized for 85% total allocation

  # ---------------------------------------------------------------------------
  # Ollama - GPU-Optimized AI Model Server
  # ---------------------------------------------------------------------------
  ollama:
    <<: [*gpu-config, *logging-config, *restart-policy]
    image: ollama/ollama:latest
    container_name: ollama-gpu
    hostname: ollama
    networks:
      - ai_network
    ports:
      - "11434:11434"
    environment:
      # Ollama configuration
      - OLLAMA_HOST=0.0.0.0
      - OLLAMA_ORIGINS=${OLLAMA_ORIGINS:-http://localhost:*,https://n8n.yourdomain.com}
      - OLLAMA_DEBUG=0
      - OLLAMA_KEEP_ALIVE=24h
      - OLLAMA_LOAD_TIMEOUT=300s
      
<<<<<<< HEAD
      # GPU optimizations for T4 (16GB VRAM) - Enhanced
      - OLLAMA_GPU_MEMORY_FRACTION=0.85
      - OLLAMA_MAX_LOADED_MODELS=3
      - OLLAMA_CONCURRENT_REQUESTS=4
      - OLLAMA_NUM_PARALLEL=4
      - OLLAMA_MAX_QUEUE=64
=======
      # GPU optimizations for T4 (16GB VRAM) - Adjusted
      - OLLAMA_GPU_MEMORY_FRACTION=0.85  # Reduced from 0.90
      - OLLAMA_MAX_LOADED_MODELS=2  # Reduced from 3
      - OLLAMA_CONCURRENT_REQUESTS=4  # Reduced from 6
      - OLLAMA_NUM_PARALLEL=4  # Reduced from 6
      - OLLAMA_MAX_QUEUE=64  # Reduced from 128
>>>>>>> 14a3ae94
      
      # Performance optimizations - Enhanced for T4
      - OLLAMA_FLASH_ATTENTION=1
      - OLLAMA_KV_CACHE_TYPE=f16
      - OLLAMA_USE_MLOCK=1
      - OLLAMA_NUMA=1
      - OLLAMA_TENSOR_PARALLEL_SIZE=1
      - OLLAMA_PIPELINE_PARALLEL_SIZE=1
      
      # Model-specific optimizations - T4 Tuned
      - OLLAMA_REQUEST_TIMEOUT=600s
      - OLLAMA_CONTEXT_LENGTH=8192
      - OLLAMA_BATCH_SIZE=512
      - OLLAMA_THREADS=8
      - OLLAMA_MAX_TOKENS_PER_BATCH=1024
      
      # Memory and performance tuning - Conservative for stability
      - OLLAMA_MEMORY_POOL_SIZE=12GB
      - OLLAMA_CACHE_SIZE=2GB
      - OLLAMA_PREFILL_BATCH_SIZE=256
      - OLLAMA_DECODE_BATCH_SIZE=128
      
      # T4-specific CUDA optimizations
      - CUDA_CACHE_PATH=/tmp/cuda_cache
      - CUDA_LAUNCH_BLOCKING=0
      - NCCL_DEBUG=WARN
      - PYTORCH_CUDA_ALLOC_CONF=max_split_size_mb:512
    volumes:
      - ollama_storage:/root/.ollama
      - shared_storage:/shared:ro
    tmpfs:
      - /tmp:size=2G
    healthcheck:
      test: ["CMD-SHELL", "curl -f http://localhost:11434/api/tags && curl -f http://localhost:11434/api/version > /dev/null || exit 1"]
      interval: 30s
      timeout: 15s
      retries: 5
      start_period: 120s
    deploy:
      resources:
        limits:
<<<<<<< HEAD
          memory: 10G
          cpus: '2.5'
        reservations:
          memory: 6G
          cpus: '2.0'
=======
          memory: 6G  # Reduced from 8G
          cpus: '2.0'  # Reduced from 1.5 but increased share as primary service
        reservations:
          memory: 4G
          cpus: '1.5'  # Reduced from 1.0 but increased share
>>>>>>> 14a3ae94

  # ---------------------------------------------------------------------------
  # Model Initialization Service - Downloads and optimizes AI models
  # ---------------------------------------------------------------------------
  ollama-model-init:
    <<: [*gpu-config, *logging-config]
    image: ollama/ollama:latest
    container_name: ollama-model-init
    networks:
      - ai_network
    environment:
      - OLLAMA_HOST=ollama:11434
      - NVIDIA_VISIBLE_DEVICES=all
      - NVIDIA_DRIVER_CAPABILITIES=all
    volumes:
      - ollama_storage:/root/.ollama
      - shared_storage:/shared
    depends_on:
      ollama:
        condition: service_healthy
    entrypoint: /bin/bash
    command:
      - "-c"
      - |
        set -euo pipefail
        
        echo "=== AI Model Initialization for GPU-Optimized Deployment ==="
        echo "Target GPU: NVIDIA T4 (16GB VRAM)"
        echo "Instance: g4dn.xlarge"
        echo "Models: DeepSeek-R1:8B, Qwen2.5-VL:7B, Snowflake-Arctic-Embed2:568M"
        
        # Wait for Ollama to be ready
        echo "Waiting for Ollama service..."
        sleep 30
        
        # Function to check if model exists
        model_exists() {
            ollama list | grep -q "$$1" || return 1
        }
        
        # Function to create optimized Modelfile
        create_optimized_modelfile() {
            local model_name="$$1"
            local base_model="$$2"
            local context_length="$$3"
            local num_gpu="$$4"
            local system_prompt="$$5"
            
            cat > "/tmp/Modelfile.$$model_name" << EOF
        FROM $$base_model
        
        # T4 GPU optimizations (16GB VRAM)
        PARAMETER num_ctx $$context_length
        PARAMETER num_batch 512
        PARAMETER num_gpu $$num_gpu
        PARAMETER num_thread 8
        PARAMETER num_predict 2048
        PARAMETER temperature 0.7
        PARAMETER top_p 0.9
        PARAMETER top_k 40
        PARAMETER repeat_penalty 1.1
        PARAMETER rope_freq_base 10000
        PARAMETER rope_freq_scale 1.0
        PARAMETER mirostat 0
        PARAMETER mirostat_eta 0.1
        PARAMETER mirostat_tau 5.0
        PARAMETER penalize_newline true
        
        # Memory optimizations
        PARAMETER use_mlock true
        PARAMETER use_mmap true
        PARAMETER numa true
        
        SYSTEM "$$system_prompt"
        EOF
        }
        
        echo "=== 1. DeepSeek-R1:8B - Reasoning and Problem Solving ==="
        if ! model_exists "deepseek-r1:8b"; then
            echo "Downloading DeepSeek-R1:8B..."
            ollama pull deepseek-r1:8b || echo "WARNING: Failed to pull deepseek-r1:8b"
        fi
        
        if model_exists "deepseek-r1:8b"; then
            echo "Creating optimized DeepSeek-R1:8B configuration..."
            create_optimized_modelfile \
                "deepseek-r1-optimized" \
                "deepseek-r1:8b" \
                "8192" \
                "1" \
                "You are DeepSeek-R1, an advanced reasoning AI optimized for complex problem-solving, logical analysis, and step-by-step thinking. You excel at breaking down complex problems into manageable steps and providing clear, reasoned solutions."
            
            ollama create deepseek-r1:8b-optimized -f /tmp/Modelfile.deepseek-r1-optimized || echo "WARNING: Failed to create optimized DeepSeek-R1"
            echo "✓ DeepSeek-R1:8B optimization completed"
        fi
        
        echo "=== 2. Qwen2.5-VL:7B - Vision-Language Understanding ==="
        if ! model_exists "qwen2.5:7b"; then
            echo "Downloading Qwen2.5:7B (base model for VL)..."
            ollama pull qwen2.5:7b || echo "WARNING: Failed to pull qwen2.5:7b"
        fi
        
        if model_exists "qwen2.5:7b"; then
            echo "Creating optimized Qwen2.5-VL:7B configuration..."
            create_optimized_modelfile \
                "qwen25-vl-optimized" \
                "qwen2.5:7b" \
                "6144" \
                "1" \
                "You are Qwen2.5-VL, a multimodal AI capable of understanding both text and visual content. You excel at image analysis, visual question answering, and connecting visual information with textual context."
            
            ollama create qwen2.5:7b-vl-optimized -f /tmp/Modelfile.qwen25-vl-optimized || echo "WARNING: Failed to create optimized Qwen2.5-VL"
            echo "✓ Qwen2.5-VL:7B optimization completed"
        fi
        
        echo "=== 3. Snowflake-Arctic-Embed2:568M - Embedding Generation ==="
        if ! model_exists "snowflake-arctic-embed2"; then
            echo "Downloading Snowflake-Arctic-Embed2..."
            # Note: This model might not be available in standard Ollama registry
            # We'll use a similar embedding model as fallback
            ollama pull mxbai-embed-large:latest || echo "WARNING: Using mxbai-embed-large as fallback"
            
            if model_exists "mxbai-embed-large"; then
                echo "Using mxbai-embed-large as Arctic-Embed2 alternative..."
                create_optimized_modelfile \
                    "arctic-embed-optimized" \
                    "mxbai-embed-large:latest" \
                    "2048" \
                    "1" \
                    "You are an advanced embedding model optimized for semantic similarity, document retrieval, and vector search tasks."
                
                ollama create arctic-embed:optimized -f /tmp/Modelfile.arctic-embed-optimized || echo "WARNING: Failed to create optimized Arctic-Embed"
                echo "✓ Arctic-Embed (mxbai-embed-large) optimization completed"
            fi
        fi
        
        echo "=== 4. Additional Optimized Models ==="
        
        # Llama3.2 for general tasks
        if ! model_exists "llama3.2:3b"; then
            echo "Downloading Llama3.2:3B for general tasks..."
            ollama pull llama3.2:3b || echo "WARNING: Failed to pull llama3.2:3b"
        fi
        
        if model_exists "llama3.2:3b"; then
            create_optimized_modelfile \
                "llama32-optimized" \
                "llama3.2:3b" \
                "4096" \
                "1" \
                "You are Llama3.2, a capable and efficient AI assistant optimized for general-purpose tasks, conversation, and quick reasoning."
            
            ollama create llama3.2:3b-optimized -f /tmp/Modelfile.llama32-optimized || echo "WARNING: Failed to create optimized Llama3.2"
            echo "✓ Llama3.2:3B optimization completed"
        fi
        
        echo "=== Model Optimization Summary ==="
        echo "Available optimized models:"
        ollama list | grep -E "(optimized|embed)" || echo "No optimized models found"
        
        echo "=== GPU Memory Usage Check ==="
        nvidia-smi --query-gpu=memory.used,memory.total --format=csv,noheader,nounits || echo "GPU memory check unavailable"
        
        # Create model performance test script
        cat > /shared/test-models.sh << 'EOF'
        #!/bin/bash
        echo "=== Testing Optimized Models ==="
        
        # Test DeepSeek-R1
        echo "Testing DeepSeek-R1:8B..."
        curl -s -X POST http://ollama:11434/api/generate \
          -H "Content-Type: application/json" \
          -d '{"model": "deepseek-r1:8b-optimized", "prompt": "Solve: 2x + 5 = 15", "stream": false}' | jq -r '.response' || echo "DeepSeek-R1 test failed"
        
        # Test Qwen2.5-VL
        echo "Testing Qwen2.5-VL:7B..."
        curl -s -X POST http://ollama:11434/api/generate \
          -H "Content-Type: application/json" \
          -d '{"model": "qwen2.5:7b-vl-optimized", "prompt": "Describe the capabilities of a vision-language model.", "stream": false}' | jq -r '.response' || echo "Qwen2.5-VL test failed"
        
        # Test embedding model
        echo "Testing embedding model..."
        curl -s -X POST http://ollama:11434/api/embeddings \
          -H "Content-Type: application/json" \
          -d '{"model": "arctic-embed:optimized", "prompt": "This is a test document for embedding generation."}' | jq '.embedding | length' || echo "Embedding test failed"
        
        echo "Model testing completed"
        EOF
        
        chmod +x /shared/test-models.sh
        
        echo "=== Model Initialization Completed ==="
        echo "All optimized models are ready for use"
        echo "Test script created at /shared/test-models.sh"
        
        # Keep the container running for a bit to ensure models are fully loaded
        sleep 60
        echo "Model initialization service completed successfully"

  # ---------------------------------------------------------------------------
  # GPU Monitoring Service
  # ---------------------------------------------------------------------------
  gpu-monitor:
    <<: [*gpu-config, *logging-config, *restart-policy]
    image: nvidia/cuda:12.4.1-devel-ubuntu22.04
    container_name: gpu-monitor
    hostname: gpu-monitor
    networks:
      - ai_network
    environment:
      - PYTHONUNBUFFERED=1
      - AWS_DEFAULT_REGION=${AWS_DEFAULT_REGION:-us-east-1}
      - INSTANCE_ID=${INSTANCE_ID}
      - INSTANCE_TYPE=${INSTANCE_TYPE:-g4dn.xlarge}
    volumes:
      - shared_storage:/shared
      - /var/log:/host/var/log:ro
    command:
      - /bin/bash
      - -c
      - |
        apt-get update && apt-get install -y python3 python3-pip curl
        pip3 install nvidia-ml-py3 psutil boto3
        
        # Create GPU monitoring script
        cat > /usr/local/bin/gpu_monitor.py << 'EOF'
        #!/usr/bin/env python3
        import time
        import json
        import nvidia_ml_py3 as nvml
        import psutil
        from datetime import datetime
        
        nvml.nvmlInit()
        
        while True:
            try:
                # GPU metrics
                handle = nvml.nvmlDeviceGetHandleByIndex(0)
                gpu_util = nvml.nvmlDeviceGetUtilizationRates(handle)
                mem_info = nvml.nvmlDeviceGetMemoryInfo(handle)
                temp = nvml.nvmlDeviceGetTemperature(handle, nvml.NVML_TEMPERATURE_GPU)
                power = nvml.nvmlDeviceGetPowerUsage(handle) / 1000.0
                
                # System metrics
                cpu_percent = psutil.cpu_percent()
                memory = psutil.virtual_memory()
                
                metrics = {
                    "timestamp": datetime.utcnow().isoformat(),
                    "gpu": {
                        "utilization": gpu_util.gpu,
                        "memory_used_mb": mem_info.used // 1024 // 1024,
                        "memory_total_mb": mem_info.total // 1024 // 1024,
                        "memory_utilization": (mem_info.used / mem_info.total) * 100,
                        "temperature_c": temp,
                        "power_draw_w": power
                    },
                    "system": {
                        "cpu_utilization": cpu_percent,
                        "memory_utilization": memory.percent,
                        "memory_used_gb": memory.used // 1024 // 1024 // 1024,
                        "memory_total_gb": memory.total // 1024 // 1024 // 1024
                    }
                }
                
                # Write metrics to shared storage
                with open("/shared/gpu_metrics.json", "w") as f:
                    json.dump(metrics, f, indent=2)
                
                print(f"GPU: {gpu_util.gpu}% | Mem: {(mem_info.used/mem_info.total)*100:.1f}% | Temp: {temp}°C | Power: {power:.1f}W")
                
                time.sleep(30)
                
            except Exception as e:
                print(f"Monitoring error: {e}")
                time.sleep(30)
        EOF
        
        chmod +x /usr/local/bin/gpu_monitor.py
        python3 /usr/local/bin/gpu_monitor.py
    deploy:
      resources:
        limits:
          memory: 512M
          cpus: '0.2'  # Optimized for 85% total allocation
        reservations:
          memory: 256M
          cpus: '0.1'  # Optimized for 85% total allocation

  # ---------------------------------------------------------------------------
  # Health Check Service
  # ---------------------------------------------------------------------------
  health-check:
    <<: [*logging-config, *restart-policy]
    image: curlimages/curl:latest
    container_name: health-check
    hostname: health-check
    networks:
      - ai_network
    environment:
      - CHECK_INTERVAL=60
      - NOTIFICATION_WEBHOOK=${WEBHOOK_URL}
    volumes:
      - shared_storage:/shared
    command:
      - /bin/sh
      - -c
      - |
        while true; do
          echo "=== Health Check $(date) ==="
          
          # Check all services
          services=("n8n:5678/healthz" "ollama:11434/api/tags" "qdrant:6333/healthz" "postgres:5432")
          
          for service in "$${services[@]}"; do
            name=$$(echo $$service | cut -d: -f1)
            endpoint=$$(echo $$service | cut -d: -f2-)
            
            if curl -f -s "http://$$endpoint" > /dev/null; then
              echo "✓ $$name is healthy"
            else
              echo "✗ $$name is unhealthy"
            fi
          done
          
          # GPU health check
          if [ -f /shared/gpu_metrics.json ]; then
            gpu_temp=$$(cat /shared/gpu_metrics.json | grep -o '"temperature_c": [0-9]*' | cut -d' ' -f2)
            if [ "$$gpu_temp" -gt 85 ]; then
              echo "⚠ GPU temperature high: $${gpu_temp}°C"
            else
              echo "✓ GPU temperature normal: $${gpu_temp}°C"
            fi
          fi
          
          sleep $$CHECK_INTERVAL
        done
    deploy:
      resources:
        limits:
          memory: 128M
          cpus: '0.1'

  # ---------------------------------------------------------------------------
  # Crawl4AI - Web Crawling with LLM-based Extraction
  # ---------------------------------------------------------------------------
  crawl4ai:
    <<: [*logging-config, *restart-policy]
    image: unclecode/crawl4ai:latest
    container_name: crawl4ai-gpu
    hostname: crawl4ai
    networks:
      - ai_network
    ports:
      - "11235:11235"
      - "8000:8000"  # Alternative port for legacy compatibility
    
    environment:
      # LLM Configuration for extraction strategies
      - OPENAI_API_KEY=${OPENAI_API_KEY}
      - ANTHROPIC_API_KEY=${ANTHROPIC_API_KEY}
      - DEEPSEEK_API_KEY=${DEEPSEEK_API_KEY}
      - GROQ_API_KEY=${GROQ_API_KEY}
      - TOGETHER_API_KEY=${TOGETHER_API_KEY}
      - MISTRAL_API_KEY=${MISTRAL_API_KEY}
      - GEMINI_API_TOKEN=${GEMINI_API_TOKEN}
      
      # Ollama integration for local LLM processing
      - OLLAMA_BASE_URL=http://ollama:11434
      - OLLAMA_HOST=ollama
      - OLLAMA_PORT=11434
      
      # Database connection
      - DATABASE_URL=postgresql://${POSTGRES_USER:-n8n}:${POSTGRES_PASSWORD}@postgres:5432/${POSTGRES_DB:-n8n}
      - POSTGRES_HOST=postgres
      - POSTGRES_PORT=5432
      
      # Crawl4AI Configuration optimized for g4dn.xlarge
      - CRAWL4AI_HOST=0.0.0.0
      - CRAWL4AI_PORT=11235
      - CRAWL4AI_TIMEOUT_KEEP_ALIVE=600
      - CRAWL4AI_RELOAD=false
      
      # Security settings
      - CRAWL4AI_SECURITY_ENABLED=false
      - CRAWL4AI_JWT_ENABLED=false
      - CRAWL4AI_HTTPS_REDIRECT=false
      - CRAWL4AI_TRUSTED_HOSTS=["localhost","127.0.0.1","n8n","qdrant","ollama"]
      
      # Rate limiting for high-throughput scenarios
      - CRAWL4AI_RATE_LIMITING_ENABLED=true
      - CRAWL4AI_DEFAULT_LIMIT=2000/minute
      - CRAWL4AI_STORAGE_URI=memory://
      
      # Performance optimization for g4dn.xlarge (16GB RAM, 4 vCPUs)
      - CRAWL4AI_MEMORY_THRESHOLD_PERCENT=85.0
      - CRAWL4AI_BATCH_PROCESS_TIMEOUT=600.0
      - CRAWL4AI_STREAM_INIT_TIMEOUT=60.0
      
      # Browser optimization - Conservative for stability
      - CRAWL4AI_MAX_CONCURRENT_SESSIONS=2
      - CRAWL4AI_SESSION_TIMEOUT=300
      - CRAWL4AI_BROWSER_POOL_SIZE=1
      
      # Logging configuration
      - CRAWL4AI_LOG_LEVEL=INFO
      - CRAWL4AI_LOG_FORMAT=%(asctime)s - %(name)s - %(levelname)s - %(message)s
      
      # Prometheus monitoring
      - CRAWL4AI_PROMETHEUS_ENABLED=true
      - CRAWL4AI_PROMETHEUS_ENDPOINT=/metrics
      - CRAWL4AI_HEALTH_CHECK_ENDPOINT=/health
      
      # Setup script configuration
      - ENABLE_MONITORING=true
    
    volumes:
      - shared_storage:/data/shared
      - /dev/shm:/dev/shm:rw,nosuid,nodev,exec,size=2g
      # Mount for browser cache and temporary files
      - crawl4ai_cache:/app/cache
      - crawl4ai_storage:/app/storage
    
    # Use the default crawl4ai command instead of custom script for now
    # command: crawl4ai
    
    healthcheck:
      test: ["CMD-SHELL", "curl -f http://localhost:11235/health || exit 1"]
      interval: 30s
      timeout: 15s
      retries: 5
      start_period: 120s
    
    deploy:
      resources:
        limits:
<<<<<<< HEAD
          memory: 2.5G
          cpus: '1.5'
        reservations:
          memory: 1.5G
          cpus: '1.0'
=======
          memory: 1.5G  # Reduced from 2G
          cpus: '0.4'  # Optimized for 85% total allocation
        reservations:
          memory: 1G
          cpus: '0.2'  # Optimized for 85% total allocation
>>>>>>> 14a3ae94
    
    depends_on:
      postgres:
        condition: service_healthy
      ollama:
        condition: service_healthy

# =============================================================================
# DOCKER SECRETS CONFIGURATION
# =============================================================================
secrets:
  postgres_password:
    file: ./secrets/postgres_password.txt
  n8n_encryption_key:
    file: ./secrets/n8n_encryption_key.txt
  n8n_jwt_secret:
    file: ./secrets/n8n_jwt_secret.txt

# =============================================================================
# SERVICE STARTUP ORDER AND DEPENDENCIES
# =============================================================================
# Startup sequence:
# 1. postgres (foundation)
# 2. qdrant, n8n (depend on postgres)
# 3. ollama (independent GPU service)
# 4. ollama-model-init (depends on ollama)
# 5. gpu-monitor, health-check (monitoring services)

# =============================================================================
<<<<<<< HEAD
# RESOURCE ALLOCATION SUMMARY FOR g4dn.xlarge (FIXED)
# =============================================================================
# Total Resources: 4 vCPUs, 16GB RAM, 16GB T4 VRAM
# 
# CPU Allocation (Over-subscription allowed):
# - postgres: 1.5 vCPUs (limit) 
# - n8n: 1.0 vCPUs (limit) 
# - ollama: 2.5 vCPUs (limit) - primary compute user
# - qdrant: 1.5 vCPUs (limit) 
# - crawl4ai: 1.5 vCPUs (limit) 
# - monitoring: 0.5 vCPUs (limit)
# Total: 8.5 vCPUs (allows over-subscription with CPU time-sharing)
# 
# FIXED Memory Allocation (Total: 16GB):
# - postgres: 2.5GB (15.6%) - REDUCED from 3GB
# - n8n: 1.2GB (7.5%) - REDUCED from 1.5GB  
# - ollama: 8GB (50%) - REDUCED from 10GB, still primary memory user
# - qdrant: 2.5GB (15.6%) - REDUCED from 3GB
# - crawl4ai: 2.5GB (15.6%) - REDUCED from 3GB
# - monitoring: 512MB (3.2%)
# Total Reserved: ~18.7GB (fits within 16GB + swap buffer, allows for over-subscription)
=======
# RESOURCE ALLOCATION SUMMARY FOR g4dn.xlarge (OPTIMIZED)
# =============================================================================
# Total Resources: 4 vCPUs, 16GB RAM, 16GB T4 VRAM
# 
# CPU Allocation (Total: 3.4 vCPUs target - 85% utilization):
# - postgres: 0.4 vCPUs (10%)
# - n8n: 0.4 vCPUs (10%)
# - ollama: 2.0 vCPUs (50%) - primary compute user
# - qdrant: 0.4 vCPUs (10%)
# - crawl4ai: 0.4 vCPUs (10%)
# - gpu-monitor: 0.2 vCPUs (5%)
# - health-check: 0.1 vCPUs (2.5%)
# Total Allocated: 3.4 vCPUs (85% - optimal resource utilization)
# 
# Memory Allocation (Total: 16GB):
# - postgres: 2GB (12.5%)
# - n8n: 1.5GB (9.4%)
# - ollama: 6GB (37.5%) - primary memory user
# - qdrant: 2GB (12.5%)
# - crawl4ai: 1.5GB (9.4%)
# - gpu-monitor: 512MB (3.2%)
# - health-check: 128MB (0.8%)
# Total Allocated: 13.64GB (85.25% - leaves headroom for OS and bursting)
>>>>>>> 14a3ae94
# 
# GPU Memory (T4 16GB):
# - ollama: ~13.6GB (85% of 16GB)
# - system reserve: ~2.4GB (15%)
#
# Network: All services on ai_network (172.20.0.0/16) with jumbo frames <|MERGE_RESOLUTION|>--- conflicted
+++ resolved
@@ -175,19 +175,11 @@
     deploy:
       resources:
         limits:
-<<<<<<< HEAD
-          memory: 2.5G
-          cpus: '1.5'
-        reservations:
-          memory: 1.2G
-          cpus: '0.75'
-=======
-          memory: 2G  # Reduced from 3G
+          memory: 2G  # Optimized for 85% total allocation
           cpus: '0.4'  # Optimized for 85% total allocation
         reservations:
-          memory: 1G  # Reduced from 1.5G
+          memory: 1G
           cpus: '0.2'  # Optimized for 85% total allocation
->>>>>>> 14a3ae94
 
   # ---------------------------------------------------------------------------
   # n8n - Workflow Automation Platform
@@ -265,13 +257,8 @@
     deploy:
       resources:
         limits:
-<<<<<<< HEAD
-          memory: 1.2G
-          cpus: '1.0'
-=======
-          memory: 1.5G  # Reduced from 2G
+          memory: 1.5G  # Optimized for 85% total allocation
           cpus: '0.4'  # Optimized for 85% total allocation
->>>>>>> 14a3ae94
         reservations:
           memory: 512M
           cpus: '0.2'  # Optimized for 85% total allocation
@@ -326,13 +313,8 @@
     deploy:
       resources:
         limits:
-<<<<<<< HEAD
-          memory: 2.5G
-          cpus: '1.5'
-=======
-          memory: 2G  # Reduced from 3G
+          memory: 2G  # Optimized for 85% total allocation
           cpus: '0.4'  # Optimized for 85% total allocation
->>>>>>> 14a3ae94
         reservations:
           memory: 1G
           cpus: '0.2'  # Optimized for 85% total allocation
@@ -357,21 +339,12 @@
       - OLLAMA_KEEP_ALIVE=24h
       - OLLAMA_LOAD_TIMEOUT=300s
       
-<<<<<<< HEAD
-      # GPU optimizations for T4 (16GB VRAM) - Enhanced
-      - OLLAMA_GPU_MEMORY_FRACTION=0.85
-      - OLLAMA_MAX_LOADED_MODELS=3
-      - OLLAMA_CONCURRENT_REQUESTS=4
-      - OLLAMA_NUM_PARALLEL=4
-      - OLLAMA_MAX_QUEUE=64
-=======
-      # GPU optimizations for T4 (16GB VRAM) - Adjusted
-      - OLLAMA_GPU_MEMORY_FRACTION=0.85  # Reduced from 0.90
-      - OLLAMA_MAX_LOADED_MODELS=2  # Reduced from 3
-      - OLLAMA_CONCURRENT_REQUESTS=4  # Reduced from 6
-      - OLLAMA_NUM_PARALLEL=4  # Reduced from 6
-      - OLLAMA_MAX_QUEUE=64  # Reduced from 128
->>>>>>> 14a3ae94
+      # GPU optimizations for T4 (16GB VRAM) - Optimized
+      - OLLAMA_GPU_MEMORY_FRACTION=0.85  # Balanced allocation
+      - OLLAMA_MAX_LOADED_MODELS=2  # Conservative for stability
+      - OLLAMA_CONCURRENT_REQUESTS=4  # Optimized throughput
+      - OLLAMA_NUM_PARALLEL=4  # Balanced parallelism
+      - OLLAMA_MAX_QUEUE=64  # Reasonable queue depth
       
       # Performance optimizations - Enhanced for T4
       - OLLAMA_FLASH_ATTENTION=1
@@ -413,19 +386,11 @@
     deploy:
       resources:
         limits:
-<<<<<<< HEAD
-          memory: 10G
-          cpus: '2.5'
-        reservations:
-          memory: 6G
-          cpus: '2.0'
-=======
-          memory: 6G  # Reduced from 8G
-          cpus: '2.0'  # Reduced from 1.5 but increased share as primary service
+          memory: 6G  # Optimized as primary service
+          cpus: '2.0'  # Primary compute allocation
         reservations:
           memory: 4G
-          cpus: '1.5'  # Reduced from 1.0 but increased share
->>>>>>> 14a3ae94
+          cpus: '1.5'  # Reserved for ollama primary workload
 
   # ---------------------------------------------------------------------------
   # Model Initialization Service - Downloads and optimizes AI models
@@ -863,19 +828,11 @@
     deploy:
       resources:
         limits:
-<<<<<<< HEAD
-          memory: 2.5G
-          cpus: '1.5'
-        reservations:
-          memory: 1.5G
-          cpus: '1.0'
-=======
-          memory: 1.5G  # Reduced from 2G
-          cpus: '0.4'  # Optimized for 85% total allocation
+          memory: 1.5G  # Optimized allocation
+          cpus: '0.4'  # Balanced allocation
         reservations:
           memory: 1G
-          cpus: '0.2'  # Optimized for 85% total allocation
->>>>>>> 14a3ae94
+          cpus: '0.2'  # Reserved resources
     
     depends_on:
       postgres:
@@ -905,29 +862,6 @@
 # 5. gpu-monitor, health-check (monitoring services)
 
 # =============================================================================
-<<<<<<< HEAD
-# RESOURCE ALLOCATION SUMMARY FOR g4dn.xlarge (FIXED)
-# =============================================================================
-# Total Resources: 4 vCPUs, 16GB RAM, 16GB T4 VRAM
-# 
-# CPU Allocation (Over-subscription allowed):
-# - postgres: 1.5 vCPUs (limit) 
-# - n8n: 1.0 vCPUs (limit) 
-# - ollama: 2.5 vCPUs (limit) - primary compute user
-# - qdrant: 1.5 vCPUs (limit) 
-# - crawl4ai: 1.5 vCPUs (limit) 
-# - monitoring: 0.5 vCPUs (limit)
-# Total: 8.5 vCPUs (allows over-subscription with CPU time-sharing)
-# 
-# FIXED Memory Allocation (Total: 16GB):
-# - postgres: 2.5GB (15.6%) - REDUCED from 3GB
-# - n8n: 1.2GB (7.5%) - REDUCED from 1.5GB  
-# - ollama: 8GB (50%) - REDUCED from 10GB, still primary memory user
-# - qdrant: 2.5GB (15.6%) - REDUCED from 3GB
-# - crawl4ai: 2.5GB (15.6%) - REDUCED from 3GB
-# - monitoring: 512MB (3.2%)
-# Total Reserved: ~18.7GB (fits within 16GB + swap buffer, allows for over-subscription)
-=======
 # RESOURCE ALLOCATION SUMMARY FOR g4dn.xlarge (OPTIMIZED)
 # =============================================================================
 # Total Resources: 4 vCPUs, 16GB RAM, 16GB T4 VRAM
@@ -951,7 +885,6 @@
 # - gpu-monitor: 512MB (3.2%)
 # - health-check: 128MB (0.8%)
 # Total Allocated: 13.64GB (85.25% - leaves headroom for OS and bursting)
->>>>>>> 14a3ae94
 # 
 # GPU Memory (T4 16GB):
 # - ollama: ~13.6GB (85% of 16GB)
